# mypy: ignore-errors

import os
import socket
from pathlib import Path

import environ
from storages.backends import s3boto3

from .hosting_environment import HostingEnvironment

env = environ.Env()

SECRET_KEY = env.str("DJANGO_SECRET_KEY")
ENVIRONMENT = env.str("ENVIRONMENT")
SUPERUSER_EMAIL = env.str("SUPERUSER_EMAIL", None)

# SECURITY WARNING: don't run with debug turned on in production!
DEBUG = env.bool("DEBUG")

BASE_DIR = Path(__file__).resolve().parent.parent

COMPRESS_ENABLED = True
COMPRESS_PRECOMPILERS = (("text/x-scss", "django_libsass.SassCompiler"),)

STATIC_URL = "static/"
STATIC_ROOT = "frontend/"
STATICFILES_DIRS = [
    os.path.join(BASE_DIR, 'static/'),
    (
        "govuk-assets",
        BASE_DIR / "frontend/node_modules/govuk-frontend/dist/govuk/assets",
    )
]
STATICFILES_FINDERS = [
    "compressor.finders.CompressorFinder",
    "django.contrib.staticfiles.finders.FileSystemFinder",
]


SECURE_PROXY_SSL_HEADER = ("HTTP_X_FORWARDED_PROTO", "https")

# Application definition
INSTALLED_APPS = [
    "daphne",
    "redbox_app.redbox_core",
    "allauth",
    "allauth.account",
    "allauth.socialaccount",
    "django.contrib.admin",
    "django.contrib.auth",
    "django.contrib.contenttypes",
    "django.contrib.sessions",
    "django.contrib.messages",
    "django.contrib.sites",
    "django.contrib.staticfiles",
    "single_session",
    "storages",
    "compressor",
    "magic_link",
]

MIDDLEWARE = [
    "django.middleware.security.SecurityMiddleware",
    "whitenoise.middleware.WhiteNoiseMiddleware",
    "django.contrib.sessions.middleware.SessionMiddleware",
    "django.middleware.common.CommonMiddleware",
    "django.middleware.csrf.CsrfViewMiddleware",
    "django.contrib.auth.middleware.AuthenticationMiddleware",
    "django.contrib.messages.middleware.MessageMiddleware",
    "django.middleware.clickjacking.XFrameOptionsMiddleware",
    "django_permissions_policy.PermissionsPolicyMiddleware",
    "csp.middleware.CSPMiddleware",
    "allauth.account.middleware.AccountMiddleware",
]

ROOT_URLCONF = "redbox_app.urls"

TEMPLATES = [
    {
        "BACKEND": "django.template.backends.jinja2.Jinja2",
        "DIRS": [
            BASE_DIR / "redbox_app" / "templates",
            BASE_DIR / "redbox_app" / "templates" / "auth",
        ],
        "OPTIONS": {"environment": "redbox_app.jinja2.environment"},
    },
    {
        "BACKEND": "django.template.backends.django.DjangoTemplates",
        "DIRS": [],
        "APP_DIRS": True,
        "OPTIONS": {
            "context_processors": [
                "django.template.context_processors.debug",
                "django.template.context_processors.request",
                "django.contrib.auth.context_processors.auth",
                "django.contrib.messages.context_processors.messages",
            ],
        },
    },
]

WSGI_APPLICATION = "redbox_app.wsgi.application"
ASGI_APPLICATION = "redbox_app.asgi.application"

AUTHENTICATION_BACKENDS = [
    "django.contrib.auth.backends.ModelBackend",
    "magic_link.backends.MagicLinkBackend",
]

AUTH_PASSWORD_VALIDATORS = [
    {
        "NAME": "django.contrib.auth.password_validation.UserAttributeSimilarityValidator",
    },
    {
        "NAME": "django.contrib.auth.password_validation.MinimumLengthValidator",
        "OPTIONS": {
            "min_length": 10,
        },
    },
    {
        "NAME": "django.contrib.auth.password_validation.CommonPasswordValidator",
    },
    {
        "NAME": "django.contrib.auth.password_validation.NumericPasswordValidator",
    },
    {
        "NAME": "redbox_app.custom_password_validators.SpecialCharacterValidator",
    },
    {
        "NAME": "redbox_app.custom_password_validators.LowercaseUppercaseValidator",
    },
    {
        "NAME": "redbox_app.custom_password_validators.BusinessPhraseSimilarityValidator",
    },
]


LANGUAGE_CODE = "en-GB"
TIME_ZONE = "UTC"
USE_I18N = True
USE_TZ = True
DEFAULT_AUTO_FIELD = "django.db.models.BigAutoField"
SITE_ID = 1
AUTH_USER_MODEL = "redbox_core.User"
ACCOUNT_EMAIL_VERIFICATION = "none"
LOGIN_REDIRECT_URL = "homepage"
LOGIN_URL = "sign-in"

# CSP settings https://content-security-policy.com/
# https://django-csp.readthedocs.io/
CSP_DEFAULT_SRC = (
    "'self'",
    "s3.amazonaws.com",
)
CSP_SCRIPT_SRC = (
    "'self'",
    "plausible.io",
    "'sha256-GUQ5ad8JK5KmEWmROf3LZd9ge94daqNvd8xy9YS1iDw='",
)
CSP_OBJECT_SRC = ("'none'",)
CSP_REQUIRE_TRUSTED_TYPES_FOR = ("'script'",)
CSP_FONT_SRC = (
    "'self'",
    "s3.amazonaws.com",
)
CSP_STYLE_SRC = ("'self'",)
CSP_FRAME_ANCESTORS = ("'none'",)

# https://pypi.org/project/django-permissions-policy/
PERMISSIONS_POLICY: dict[str, list] = {
    "accelerometer": [],
    "autoplay": [],
    "camera": [],
    "display-capture": [],
    "encrypted-media": [],
    "fullscreen": [],
    "gamepad": [],
    "geolocation": [],
    "gyroscope": [],
    "microphone": [],
    "midi": [],
    "payment": [],
}

CSRF_COOKIE_HTTPONLY = True

SESSION_EXPIRE_AT_BROWSER_CLOSE = True
SESSION_COOKIE_HTTPONLY = True
SESSION_COOKIE_AGE = 60 * 60 * 24
SESSION_COOKIE_SAMESITE = "Strict"
SESSION_ENGINE = "django.contrib.sessions.backends.db"

LOG_ROOT = "."
LOG_HANDLER = "console"
BUCKET_NAME = env.str("BUCKET_NAME")
AWS_S3_REGION_NAME = env.str("AWS_REGION")

#  Property added to each S3 file to make them downloadable by default
AWS_S3_OBJECT_PARAMETERS = {"ContentDisposition": "attachment"}
AWS_STORAGE_BUCKET_NAME = BUCKET_NAME  # this duplication is required for django-storage
OBJECT_STORE = env.str("OBJECT_STORE")

if HostingEnvironment.is_local():
    AWS_S3_SECRET_ACCESS_KEY = env.str("AWS_SECRET_KEY")
    AWS_ACCESS_KEY_ID = env.str("AWS_ACCESS_KEY")
    MINIO_HOST = env.str("MINIO_HOST")
    MINIO_PORT = env.str("MINIO_PORT")
    MINIO_ENDPOINT = f"http://{MINIO_HOST}:{MINIO_PORT}"
    AWS_S3_ENDPOINT_URL = MINIO_ENDPOINT

    STORAGES = {
        "default": {
            "BACKEND": s3boto3.S3Boto3Storage,
        },
        "staticfiles": {
            "BACKEND": "django.contrib.staticfiles.storage.StaticFilesStorage",
        },
    }

    ALLOWED_HOSTS = [
        "localhost",
        "127.0.0.1",
        "0.0.0.0",  # noqa S104
    ]  # nosec B104 - don't do this on server!
else:
<<<<<<< HEAD
    STORAGES = {
        "default": {
            "BACKEND": s3boto3.S3Boto3Storage,
        },
        "staticfiles": {
            "BACKEND": "django.contrib.staticfiles.storage.StaticFilesStorage",
        },
    }
=======
    OBJECT_STORE = "s3"
    AWS_STORAGE_BUCKET_NAME = BUCKET_NAME  # this duplication is required for django-storage
    # STATICFILES_STORAGE = "storages.backends.s3boto3.S3Boto3Storage"
>>>>>>> c247c2ae

    LOCALHOST = socket.gethostbyname(socket.gethostname())
    ALLOWED_HOSTS = [
        LOCALHOST,
        "redbox-dev.ai.cabinetoffice.gov.uk",
        "redbox-preprod.ai.cabinetoffice.gov.uk",
        "redbox.ai.cabinetoffice.gov.uk",
    ]

<<<<<<< HEAD
    INSTALLED_APPS += ["health_check.contrib.s3boto3_storage"]

=======
>>>>>>> c247c2ae
    # https://developer.mozilla.org/en-US/docs/Web/HTTP/Headers/Strict-Transport-Security
    # Mozilla guidance max-age 2 years
    SECURE_HSTS_SECONDS = 2 * 365 * 24 * 60 * 60
    SECURE_HSTS_INCLUDE_SUBDOMAINS = True
    SESSION_COOKIE_SECURE = True


DATABASES = {
    "default": {
        "ENGINE": "django.db.backends.postgresql",
        "NAME": env.str("POSTGRES_DB"),
        "USER": env.str("POSTGRES_USER"),
        "PASSWORD": env.str("POSTGRES_PASSWORD"),
        "HOST": env.str("POSTGRES_HOST"),
        "PORT": "5432",
    }
}

LOG_LEVEL = env.str("DJANGO_LOG_LEVEL", "WARN")
LOGGING = {
    "version": 1,
    "disable_existing_loggers": False,
    "formatters": {"verbose": {"format": "%(asctime)s %(levelname)s %(module)s: %(message)s"}},
    "handlers": {
        "file": {
            "level": LOG_LEVEL,
            "class": "logging.FileHandler",
            "filename": os.path.join(LOG_ROOT, "application.log"),
            "formatter": "verbose",
        },
        "console": {
            "level": LOG_LEVEL,
            "class": "logging.StreamHandler",
            "formatter": "verbose",
        },
    },
    "root": {"handlers": ["console"], "level": LOG_LEVEL},
    "loggers": {
        "application": {
            "handlers": [LOG_HANDLER],
            "level": LOG_LEVEL,
            "propagate": True,
        }
    },
}

# link to core_api app
CORE_API_HOST = env.str("CORE_API_HOST")
CORE_API_PORT = env.str("CORE_API_PORT")

# Email
EMAIL_BACKEND_TYPE = env.str("EMAIL_BACKEND_TYPE")
FROM_EMAIL = env.str("FROM_EMAIL")

if EMAIL_BACKEND_TYPE == "FILE":
    EMAIL_BACKEND = "django.core.mail.backends.filebased.EmailBackend"
    EMAIL_FILE_PATH = env.str("EMAIL_FILE_PATH")
elif EMAIL_BACKEND_TYPE == "CONSOLE":
    EMAIL_BACKEND = "django.core.mail.backends.console.EmailBackend"
elif EMAIL_BACKEND_TYPE == "GOVUKNOTIFY":
    EMAIL_BACKEND = "django_gov_notify.backends.NotifyEmailBackend"
    GOVUK_NOTIFY_API_KEY = env.str("GOVUK_NOTIFY_API_KEY")
    GOVUK_NOTIFY_PLAIN_EMAIL_TEMPLATE_ID = env.str("GOVUK_NOTIFY_PLAIN_EMAIL_TEMPLATE_ID")
else:
    raise Exception(f"Unknown EMAIL_BACKEND_TYPE of {EMAIL_BACKEND_TYPE}")

# Magic link

MAGIC_LINK = {
    # link expiry, in seconds
    "DEFAULT_EXPIRY": 300,
    # default link redirect
    "DEFAULT_REDIRECT": "/",
    # the preferred authorization backend to use, in the case where you have more
    # than one specified in the `settings.AUTHORIZATION_BACKENDS` setting.
    "AUTHENTICATION_BACKEND": "django.contrib.auth.backends.ModelBackend",
    # SESSION_COOKIE_AGE override for magic-link logins - in seconds (default is 1 week)
    "SESSION_EXPIRY": 7 * 24 * 60 * 60,
}

USE_STREAMING = env.bool("USE_STREAMING")<|MERGE_RESOLUTION|>--- conflicted
+++ resolved
@@ -224,7 +224,6 @@
         "0.0.0.0",  # noqa S104
     ]  # nosec B104 - don't do this on server!
 else:
-<<<<<<< HEAD
     STORAGES = {
         "default": {
             "BACKEND": s3boto3.S3Boto3Storage,
@@ -233,11 +232,6 @@
             "BACKEND": "django.contrib.staticfiles.storage.StaticFilesStorage",
         },
     }
-=======
-    OBJECT_STORE = "s3"
-    AWS_STORAGE_BUCKET_NAME = BUCKET_NAME  # this duplication is required for django-storage
-    # STATICFILES_STORAGE = "storages.backends.s3boto3.S3Boto3Storage"
->>>>>>> c247c2ae
 
     LOCALHOST = socket.gethostbyname(socket.gethostname())
     ALLOWED_HOSTS = [
@@ -247,11 +241,6 @@
         "redbox.ai.cabinetoffice.gov.uk",
     ]
 
-<<<<<<< HEAD
-    INSTALLED_APPS += ["health_check.contrib.s3boto3_storage"]
-
-=======
->>>>>>> c247c2ae
     # https://developer.mozilla.org/en-US/docs/Web/HTTP/Headers/Strict-Transport-Security
     # Mozilla guidance max-age 2 years
     SECURE_HSTS_SECONDS = 2 * 365 * 24 * 60 * 60
