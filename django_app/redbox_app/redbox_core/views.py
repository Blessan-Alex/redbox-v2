--- conflicted
+++ resolved
@@ -1,5 +1,6 @@
 from django.shortcuts import render
 from django.views.decorators.http import require_http_methods
+
 from .models import File, ProcessingStatusEnum
 
 
@@ -13,30 +14,24 @@
 
 
 def documents_view(request):
-<<<<<<< HEAD
-    # Testing with some static docs for now
-    documents = [
-        {"id": "doc-id-1", "name": "Document 1", "url": "#download1", "processed": True, "process_status": "Complete"},
-        {
-            "id": "doc-id-2",
-            "name": "Document 2",
-            "url": "#download2",
-            "processed": False,
-            "process_status": "2/5 Parsing",
-        },
-    ]
-=======
     # Testing with dummy data for now
     if not File.objects.exists():
-        File.objects.create(name="Document 1", path="#download1", processing_status=ProcessingStatusEnum.complete)
-        File.objects.create(name="Document 2", path="#download2", processing_status=ProcessingStatusEnum.parsing)
+        File.objects.create(
+            name="Document 1",
+            path="#download1",
+            processing_status=ProcessingStatusEnum.complete,
+        )
+        File.objects.create(
+            name="Document 2",
+            path="#download2",
+            processing_status=ProcessingStatusEnum.parsing,
+        )
 
     # Add processing_text
     files = File.objects.all()
     for file in files:
         file.processing_text = file.get_processing_text()
 
->>>>>>> 291fbf33
     return render(
         request,
         template_name="documents.html",
