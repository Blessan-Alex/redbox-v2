import logging
import uuid
from collections.abc import Sequence
from dataclasses import dataclass
from http import HTTPStatus
from itertools import groupby
from operator import attrgetter

from dataclasses_json import Undefined, dataclass_json
from django.conf import settings
from django.contrib.auth.decorators import login_required
from django.http import HttpRequest, HttpResponse
from django.shortcuts import get_object_or_404, redirect, render
from django.urls import reverse
from django.utils.decorators import method_decorator
from django.views import View
from yarl import URL

from redbox_app.redbox_core.models import Chat, ChatLLMBackend, ChatMessage, ChatRoleEnum, File

logger = logging.getLogger(__name__)


class ChatsView(View):
    @method_decorator(login_required)
    def get(self, request: HttpRequest, chat_id: uuid.UUID | None = None) -> HttpResponse:
        chat = Chat.get_ordered_by_last_message_date(request.user)

        messages: Sequence[ChatMessage] = []
        current_chat = None
        if chat_id:
            current_chat = get_object_or_404(Chat, id=chat_id)
            if current_chat.user != request.user:
                return redirect(reverse("chats"))
            messages = ChatMessage.get_messages_ordered_by_citation_priority(chat_id)
<<<<<<< HEAD
        split_host = request.get_host().split(":")
        host = split_host[0]
        port = int(split_host[1]) if len(split_host) > 1 else None
        endpoint = URL.build(scheme=settings.WEBSOCKET_SCHEME, host=host, port=port, path=r"/ws/chat/")
=======
        endpoint = URL.build(
            scheme=settings.WEBSOCKET_SCHEME,
            host="localhost" if settings.ENVIRONMENT.is_test else request.META["SERVER_NAME"],
            port=int(request.META["SERVER_PORT"]),
            path=r"/ws/chat/",
        )
>>>>>>> ea0417cc

        completed_files, processing_files = File.get_completed_and_processing_files(request.user)

        self.decorate_selected_files(completed_files, messages)
        chat_grouped_by_date_group = groupby(chat, attrgetter("date_group"))

        chat_backend = current_chat.chat_backend if current_chat else ChatLLMBackend.objects.get(is_default=True)

        context = {
            "chat_id": chat_id,
            "messages": messages,
            "chat_grouped_by_date_group": chat_grouped_by_date_group,
            "current_chat": current_chat,
            "streaming": {"endpoint": str(endpoint)},
            "contact_email": settings.CONTACT_EMAIL,
            "completed_files": completed_files,
            "processing_files": processing_files,
            "chat_title_length": settings.CHAT_TITLE_LENGTH,
            "llm_options": [
                {
                    "name": str(chat_llm_backend),
                    "default": chat_llm_backend.is_default,
                    "selected": chat_llm_backend == chat_backend,
                    "id": chat_llm_backend.id,
                }
                for chat_llm_backend in ChatLLMBackend.objects.filter(enabled=True)
            ],
        }

        return render(
            request,
            template_name="chats.html",
            context=context,
        )

    @staticmethod
    def decorate_selected_files(all_files: Sequence[File], messages: Sequence[ChatMessage]) -> None:
        if messages:
            last_user_message = [m for m in messages if m.role == ChatRoleEnum.user][-1]
            selected_files: Sequence[File] = last_user_message.selected_files.all() or []
        else:
            selected_files = []

        for file in all_files:
            file.selected = file in selected_files


class ChatsTitleView(View):
    @dataclass_json(undefined=Undefined.EXCLUDE)
    @dataclass(frozen=True)
    class Title:
        name: str

    @method_decorator(login_required)
    def post(self, request: HttpRequest, chat_id: uuid.UUID) -> HttpResponse:
        chat: Chat = get_object_or_404(Chat, id=chat_id)
        user_rating = ChatsTitleView.Title.schema().loads(request.body)

        chat.name = user_rating.name
        chat.save(update_fields=["name"])

        return HttpResponse(status=HTTPStatus.NO_CONTENT)


class UpdateChatFeedback(View):
    @method_decorator(login_required)
    def post(self, request: HttpRequest, chat_id: uuid.UUID) -> HttpResponse:
        def convert_to_boolean(value: str):
            return value == "Yes"

        chat: Chat = get_object_or_404(Chat, id=chat_id)
        chat.feedback_achieved = convert_to_boolean(request.POST.get("achieved"))
        chat.feedback_saved_time = convert_to_boolean(request.POST.get("saved_time"))
        chat.feedback_improved_work = convert_to_boolean(request.POST.get("improved_work"))
        chat.feedback_notes = request.POST.get("notes")
        chat.save()
        return HttpResponse(status=HTTPStatus.NO_CONTENT)


class DeleteChat(View):
    @method_decorator(login_required)
    def post(self, request: HttpRequest, chat_id: uuid.UUID) -> HttpResponse:  # noqa: ARG002
        chat: Chat = get_object_or_404(Chat, id=chat_id)
        chat.archived = True
        chat.save()
        return HttpResponse(status=HTTPStatus.NO_CONTENT)<|MERGE_RESOLUTION|>--- conflicted
+++ resolved
@@ -33,19 +33,12 @@
             if current_chat.user != request.user:
                 return redirect(reverse("chats"))
             messages = ChatMessage.get_messages_ordered_by_citation_priority(chat_id)
-<<<<<<< HEAD
-        split_host = request.get_host().split(":")
-        host = split_host[0]
-        port = int(split_host[1]) if len(split_host) > 1 else None
-        endpoint = URL.build(scheme=settings.WEBSOCKET_SCHEME, host=host, port=port, path=r"/ws/chat/")
-=======
         endpoint = URL.build(
             scheme=settings.WEBSOCKET_SCHEME,
             host="localhost" if settings.ENVIRONMENT.is_test else request.META["SERVER_NAME"],
             port=int(request.META["SERVER_PORT"]),
             path=r"/ws/chat/",
         )
->>>>>>> ea0417cc
 
         completed_files, processing_files = File.get_completed_and_processing_files(request.user)
 
