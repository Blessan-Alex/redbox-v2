--- conflicted
+++ resolved
@@ -31,15 +31,12 @@
     invited_at = models.DateTimeField(default=None, blank=True, null=True)
     invite_accepted_at = models.DateTimeField(default=None, blank=True, null=True)
     last_token_sent_at = models.DateTimeField(editable=False, blank=True, null=True)
-<<<<<<< HEAD
+    password = models.CharField("password", max_length=128, blank=True, null=True)
     objects = BaseUserManager()
 
     def __str__(self) -> str:  # pragma: no cover
         state = (f"{attr:s}={value!r:s}" for (attr, value) in vars(self).items())
         return f"{self.__class__.__module__:s}.{self.__class__.__name__:s}({', '.join(state):s})"
-=======
-    password = models.CharField("password", max_length=128, blank=True, null=True)
->>>>>>> 1b506092
 
     def save(self, *args, **kwargs):
         self.email = self.email.lower()
