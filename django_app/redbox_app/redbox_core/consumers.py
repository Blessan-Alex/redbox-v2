import json
import logging
from asyncio import CancelledError
from collections import defaultdict
from collections.abc import Mapping, Sequence
from typing import Any, ClassVar
from uuid import UUID

from channels.db import database_sync_to_async
from channels.generic.websocket import AsyncWebsocketConsumer
from django.conf import settings
from django.contrib.auth import get_user_model
from django.forms.models import model_to_dict
from django.utils import timezone
from langchain_core.documents import Document
from openai import RateLimitError
from websockets import ConnectionClosedError, WebSocketClientProtocol

from redbox import Redbox
from redbox.models import Settings
from redbox.models.chain import (
    AISettings,
    ChainChatMessage,
    RedboxQuery,
    RedboxState,
    RequestMetadata,
    Source,
    metadata_reducer,
)
from redbox.models.chain import Citation as AICitation
from redbox.models.graph import RedboxActivityEvent
from redbox_app.redbox_core import error_messages
from redbox_app.redbox_core.models import (
    ActivityEvent,
    Chat,
    ChatLLMBackend,
    ChatMessage,
    ChatMessageTokenUse,
    ChatRoleEnum,
    Citation,
    File,
    StatusEnum,
)
from redbox_app.redbox_core.models import (
    AISettings as AISettingsModel,
)

User = get_user_model()
OptFileSeq = Sequence[File] | None
logger = logging.getLogger(__name__)
logger.info("WEBSOCKET_SCHEME is: %s", settings.WEBSOCKET_SCHEME)


def parse_page_number(obj: int | list[int] | None) -> list[int]:
    if isinstance(obj, int):
        return [obj]
    elif isinstance(obj, list) and len(obj) > 0 and all(isinstance(item, int) for item in obj):
        return obj
    elif obj is None:
        return []

    msg = "expected, int | list[int] | None got %s"
    raise ValueError(msg, type(obj))


def escape_curly_brackets(text: str):
    return text.replace("{", "{{").replace("}", "}}")


class ChatConsumer(AsyncWebsocketConsumer):
    full_reply: ClassVar = []
    citations: ClassVar[list[tuple[File, Source]]] = []
    activities: ClassVar = []
    route = None
    metadata: RequestMetadata = RequestMetadata()
    redbox = Redbox(env=Settings(), debug=True)

    async def receive(self, text_data=None, bytes_data=None):
        """Receive & respond to message from browser websocket."""
        self.full_reply = []
        self.citations = []
        self.external_citations = []
        self.route = None

        data = json.loads(text_data or bytes_data)
        logger.debug("received %s from browser", data)
        user_message_text: str = data.get("message", "")
        selected_file_uuids: Sequence[UUID] = [UUID(u) for u in data.get("selectedFiles", [])]
        user: User = self.scope.get("user")

        user_ai_settings = await AISettingsModel.objects.aget(label=user.ai_settings_id)

        chat_backend = await ChatLLMBackend.objects.aget(id=data.get("llm", user_ai_settings.chat_backend_id))
        temperature = data.get("temperature", user_ai_settings.temperature)

        if session_id := data.get("sessionId"):
            session = await Chat.objects.aget(id=session_id)
            session.chat_backend = chat_backend
            session.temperature = temperature
            logger.info("updating session: chat_backend=%s temperature=%s", chat_backend, temperature)
            await session.asave()
        else:
            logger.info("creating session: chat_backend=%s temperature=%s", chat_backend, temperature)
            session = await Chat.objects.acreate(
                name=user_message_text[: settings.CHAT_TITLE_LENGTH],
                user=user,
                chat_backend=chat_backend,
                temperature=temperature,
            )

        # save user message
        permitted_files = File.objects.filter(user=user, status=StatusEnum.complete)
        selected_files = permitted_files.filter(id__in=selected_file_uuids)
        await self.save_user_message(session, user_message_text, selected_files=selected_files)

        await self.llm_conversation(selected_files, session, user, user_message_text, permitted_files)
        await self.close()

    async def llm_conversation(
        self, selected_files: Sequence[File], session: Chat, user: User, title: str, permitted_files: Sequence[File]
    ) -> None:
        """Initiate & close websocket conversation with the core-api message endpoint."""
        await self.send_to_client("session-id", session.id)

        session_messages = ChatMessage.objects.filter(chat=session).order_by("created_at")
        message_history: Sequence[Mapping[str, str]] = [message async for message in session_messages]

        ai_settings = await self.get_ai_settings(session)
        state = RedboxState(
            request=RedboxQuery(
                question=message_history[-1].text,
                s3_keys=[f.unique_name for f in selected_files],
                user_uuid=user.id,
                chat_history=[
                    ChainChatMessage(
                        role=message.role,
                        text=escape_curly_brackets(message.text),
                    )
                    for message in message_history[:-1]
                ],
                ai_settings=ai_settings,
                permitted_s3_keys=[f.unique_name async for f in permitted_files],
            ),
        )

        try:
            await self.redbox.run(
                state,
                response_tokens_callback=self.handle_text,
                route_name_callback=self.handle_route,
                documents_callback=self.handle_documents,
                citations_callback=self.handle_citations,
                metadata_tokens_callback=self.handle_metadata,
                activity_event_callback=self.handle_activity,
            )

            message = await self.save_ai_message(
                session,
                "".join(self.full_reply),
            )
            await self.send_to_client("end", {"message_id": message.id, "title": title, "session_id": session.id})

        except RateLimitError as e:
            logger.exception("Rate limit error", exc_info=e)
            await self.send_to_client("error", error_messages.RATE_LIMITED)
        except (TimeoutError, ConnectionClosedError, CancelledError) as e:
            logger.exception("Error from core.", exc_info=e)
            await self.send_to_client("error", error_messages.CORE_ERROR_MESSAGE)
        except Exception as e:
            logger.exception("General error.", exc_info=e)
            await self.send_to_client("error", error_messages.CORE_ERROR_MESSAGE)

    async def send_to_client(self, message_type: str, data: str | Mapping[str, Any] | None = None) -> None:
        message = {"type": message_type, "data": data}
        logger.debug("sending %s to browser", message)
        await self.send(json.dumps(message, default=str))

    @staticmethod
    async def send_to_server(websocket: WebSocketClientProtocol, data: Mapping[str, Any]) -> None:
        logger.debug("sending %s to core-api", data)
        return await websocket.send(json.dumps(data, default=str))

    @database_sync_to_async
    def save_user_message(
        self,
        session: Chat,
        user_message_text: str,
        selected_files: Sequence[File] | None = None,
    ) -> ChatMessage:
        chat_message = ChatMessage(chat=session, text=user_message_text, role=ChatRoleEnum.user, route=self.route)
        chat_message.save()
        if selected_files:
            chat_message.selected_files.set(selected_files)
        return chat_message

    @database_sync_to_async
    def save_ai_message(
        self,
        session: Chat,
        user_message_text: str,
    ) -> ChatMessage:
        chat_message = ChatMessage(chat=session, text=user_message_text, role=ChatRoleEnum.ai, route=self.route)
        chat_message.save()
        for file, citation_source in self.citations:
            if file:
                file.last_referenced = timezone.now()
                file.save()
                Citation.objects.create(
                    chat_message=chat_message,
                    file=file,
                    text=citation_source.highlighted_text_in_source,
                    page_numbers=citation_source.page_numbers,
                    source=Citation.Origin.USER_UPLOADED_DOCUMENT,
                )
            else:
                Citation.objects.create(
                    chat_message=chat_message,
                    url=citation_source.source,
                    text=citation_source.highlighted_text_in_source,
                    page_numbers=citation_source.page_numbers,
                    source=Citation.Origin(citation_source.source_type.title()),
                )

        if self.metadata:
            for model, token_count in self.metadata.input_tokens.items():
                ChatMessageTokenUse.objects.create(
                    chat_message=chat_message,
                    use_type=ChatMessageTokenUse.UseTypeEnum.INPUT,
                    model_name=model,
                    token_count=token_count,
                )
            for model, token_count in self.metadata.output_tokens.items():
                ChatMessageTokenUse.objects.create(
                    chat_message=chat_message,
                    use_type=ChatMessageTokenUse.UseTypeEnum.OUTPUT,
                    model_name=model,
                    token_count=token_count,
                )

        if self.activities:
            for activity in self.activities:
                ActivityEvent.objects.create(chat_message=chat_message, message=activity.message)

        return chat_message

    @staticmethod
    @database_sync_to_async
    def get_ai_settings(chat: Chat) -> AISettings:
        ai_settings = model_to_dict(chat.user.ai_settings, exclude=["label", "chat_backend"])
        ai_settings["chat_backend"] = model_to_dict(chat.chat_backend)
        return AISettings.model_validate(ai_settings)

    async def handle_text(self, response: str) -> str:
        await self.send_to_client("text", response)
        self.full_reply.append(response)

    async def handle_route(self, response: str) -> str:
        await self.send_to_client("route", response)
        self.route = response

    async def handle_metadata(self, response: dict):
        self.metadata = metadata_reducer(self.metadata, RequestMetadata.model_validate(response))

    async def handle_activity(self, response: dict):
        self.activities.append(RedboxActivityEvent.model_validate(response))

    async def handle_documents(self, response: list[Document]):
        sources_by_resource_ref: dict[str, Document] = defaultdict(list)
        for document in response:
            ref = document.metadata.get("uri")
            sources_by_resource_ref[ref].append(document)

        for ref, sources in sources_by_resource_ref.items():
            try:
                file = await File.objects.aget(original_file=ref)
                payload = {"url": str(file.url), "file_name": file.file_name}
                response_sources = [
                    Source(
                        source=str(file.url),
                        source_type=Citation.Origin.USER_UPLOADED_DOCUMENT,
                        document_name=file.file_name,
                        highlighted_text_in_source=cited_chunk.page_content,
                        page_numbers=parse_page_number(cited_chunk.metadata.get("page_number")),
                    )
                    for cited_chunk in sources
                ]
            except File.DoesNotExist:
                file = None
                payload = {"url": ref, "file_name": None}
                response_sources = [
                    Source(
                        source=cited_chunk.metadata["uri"],
                        source_type=cited_chunk.metadata["creator_type"],
                        document_name=cited_chunk.metadata["uri"].split("/")[-1],
                        highlighted_text_in_source=cited_chunk.page_content,
                        page_numbers=parse_page_number(cited_chunk.metadata.get("page_number")),
                    )
                    for cited_chunk in sources
                ]

            await self.send_to_client("source", payload)
            for s in response_sources:
                self.citations.append((file, s))

    async def handle_citations(self, citations: list[AICitation]):
        for c in citations:
            for s in c.sources:
                try:
                    file = await File.objects.aget(original_file=s.source)
                    payload = {"url": str(file.url), "file_name": file.file_name}
                except File.DoesNotExist:
                    file = None
<<<<<<< HEAD
                    payload = {"url": s.source, "original_file_name": s.source}
=======
                    payload = {"url": s.source, "file_name": s.document_name}
>>>>>>> 89e704fe
                await self.send_to_client("source", payload)
                self.citations.append((file, s))

    async def handle_activity_event(self, event: RedboxActivityEvent):
        logger.info("ACTIVITY: %s", event.message)<|MERGE_RESOLUTION|>--- conflicted
+++ resolved
@@ -310,11 +310,7 @@
                     payload = {"url": str(file.url), "file_name": file.file_name}
                 except File.DoesNotExist:
                     file = None
-<<<<<<< HEAD
-                    payload = {"url": s.source, "original_file_name": s.source}
-=======
-                    payload = {"url": s.source, "file_name": s.document_name}
->>>>>>> 89e704fe
+                    payload = {"url": s.source, "file_name": s.source}
                 await self.send_to_client("source", payload)
                 self.citations.append((file, s))
 
