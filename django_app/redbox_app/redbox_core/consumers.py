--- conflicted
+++ resolved
@@ -147,11 +147,7 @@
                 route_name_callback=self.handle_route,
                 documents_callback=self.handle_documents,
                 metadata_tokens_callback=self.handle_metadata,
-<<<<<<< HEAD
-                activity_event_callback=self.handle_activity_event,
-=======
                 activity_event_callback=self.handle_activity,
->>>>>>> 5932c785
             )
 
             message = await self.save_ai_message(
