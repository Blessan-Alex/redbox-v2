--- conflicted
+++ resolved
@@ -68,6 +68,7 @@
 class ChatConsumer(AsyncWebsocketConsumer):
     full_reply: ClassVar = []
     citations: ClassVar = []
+    external_citations: ClassVar = []
     activities: ClassVar = []
     route = None
     metadata: RequestMetadata = RequestMetadata()
@@ -148,11 +149,7 @@
                 route_name_callback=self.handle_route,
                 documents_callback=self.handle_documents,
                 metadata_tokens_callback=self.handle_metadata,
-<<<<<<< HEAD
-                activity_event_callback=self.handle_activity_event,
-=======
                 activity_event_callback=self.handle_activity,
->>>>>>> 348465e9
             )
 
             message = await self.save_ai_message(
@@ -186,16 +183,7 @@
         self,
         session: Chat,
         user_message_text: str,
-<<<<<<< HEAD
-        role: ChatRoleEnum,
-        sources: Sequence[tuple[File, Document]] = (),
-        external_sources: Sequence[Document] = (),
-        selected_files: Sequence[File] = (),
-        metadata: RequestMetadata | None = None,
-        route: str | None = None,
-=======
         selected_files: Sequence[File] | None = None,
->>>>>>> 348465e9
     ) -> ChatMessage:
         chat_message = ChatMessage(chat=session, text=user_message_text, role=ChatRoleEnum.user, route=self.route)
         chat_message.save()
@@ -211,8 +199,7 @@
     ) -> ChatMessage:
         chat_message = ChatMessage(chat=session, text=user_message_text, role=ChatRoleEnum.ai, route=self.route)
         chat_message.save()
-<<<<<<< HEAD
-        for file, citations in sources:
+        for file, citations in self.citations:
             file.last_referenced = timezone.now()
             file.save()
 
@@ -223,29 +210,14 @@
                     text=citation.page_content,
                     page_numbers=parse_page_number(citation.metadata.get("page_number")),
                 )
-        for document in external_sources:
+
+        for document in self.external_citations:
             ExternalCitation.objects.create(
                 chat_message=chat_message,
                 text=document.page_content,
-                creator=document.metadata.get("creator_type", ""),
-                url=document.metadata.get("original_resource_ref", "/"),
-            )
-
-        chat_message.selected_files.set(selected_files)
-=======
-        if self.citations:
-            for file, citations in self.citations:
-                file.last_referenced = timezone.now()
-                file.save()
-
-                for citation in citations:
-                    Citation.objects.create(
-                        chat_message=chat_message,
-                        file=file,
-                        text=citation.page_content,
-                        page_numbers=parse_page_number(citation.metadata.get("page_number")),
-                    )
->>>>>>> 348465e9
+                creator=document.metadata.get("creator_type", "Unknown"),
+                url=document.metadata.get("original_resource_ref", "Unknown")
+            )
 
         if self.metadata and self.metadata.input_tokens:
             for model, token_count in self.metadata.input_tokens.items():
