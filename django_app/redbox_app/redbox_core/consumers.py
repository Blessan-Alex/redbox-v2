import json
import logging
from asyncio import CancelledError
from collections.abc import Mapping, Sequence
from typing import Any, ClassVar
from uuid import UUID

from channels.db import database_sync_to_async
from channels.generic.websocket import AsyncWebsocketConsumer
from django.conf import settings
from django.contrib.auth import get_user_model
from django.forms.models import model_to_dict
from django.utils import timezone
from langchain_core.documents import Document
from openai import RateLimitError
from websockets import ConnectionClosedError, WebSocketClientProtocol

from redbox import Redbox
from redbox.models import Settings
from redbox.models.chain import (
    AISettings,
    ChainChatMessage,
    RedboxQuery,
    RedboxState,
    RequestMetadata,
    metadata_reducer,
)
from redbox.models.graph import RedboxActivityEvent
from redbox_app.redbox_core import error_messages
from redbox_app.redbox_core.models import (
    ActivityEvent,
    Chat,
    ChatLLMBackend,
    ChatMessage,
    ChatMessageTokenUse,
    ChatRoleEnum,
    Citation,
    ExternalCitation,
    File,
    StatusEnum,
)
from redbox_app.redbox_core.models import (
    AISettings as AISettingsModel,
)

User = get_user_model()
OptFileSeq = Sequence[File] | None
logger = logging.getLogger(__name__)
logger.info("WEBSOCKET_SCHEME is: %s", settings.WEBSOCKET_SCHEME)


def parse_page_number(obj: int | list[int] | None) -> list[int]:
    if isinstance(obj, int):
        return [obj]
    if isinstance(obj, list) and all(isinstance(item, int) for item in obj):
        return obj
    if obj is None:
        return []

    msg = "expected, int | list[int] | None got %s"
    raise ValueError(msg, type(obj))


def escape_curly_brackets(text: str):
    return text.replace("{", "{{").replace("}", "}}")


class ChatConsumer(AsyncWebsocketConsumer):
    full_reply: ClassVar = []
    citations: ClassVar = []
    external_citations: ClassVar = []
    activities: ClassVar = []
    route = None
    metadata: RequestMetadata = RequestMetadata()
    redbox = Redbox(env=Settings(), debug=True)

    async def receive(self, text_data=None, bytes_data=None):
        """Receive & respond to message from browser websocket."""
        self.full_reply = []
        self.citations = []
        self.external_citations = []
        self.route = None

        data = json.loads(text_data or bytes_data)
        logger.debug("received %s from browser", data)
        user_message_text: str = data.get("message", "")
        selected_file_uuids: Sequence[UUID] = [UUID(u) for u in data.get("selectedFiles", [])]
        user: User = self.scope.get("user")

        user_ai_settings = await AISettingsModel.objects.aget(label=user.ai_settings_id)

        chat_backend = await ChatLLMBackend.objects.aget(id=data.get("llm", user_ai_settings.chat_backend_id))
        temperature = data.get("temperature", user_ai_settings.temperature)

        if session_id := data.get("sessionId"):
            session = await Chat.objects.aget(id=session_id)
            session.chat_backend = chat_backend
            session.temperature = temperature
            logger.info("updating session: chat_backend=%s temperature=%s", chat_backend, temperature)
            await session.asave()
        else:
            logger.info("creating session: chat_backend=%s temperature=%s", chat_backend, temperature)
            session = await Chat.objects.acreate(
                name=user_message_text[: settings.CHAT_TITLE_LENGTH],
                user=user,
                chat_backend=chat_backend,
                temperature=temperature,
            )

        # save user message
        permitted_files = File.objects.filter(user=user, status=StatusEnum.complete)
        selected_files = permitted_files.filter(id__in=selected_file_uuids)
        await self.save_user_message(session, user_message_text, selected_files=selected_files)

        await self.llm_conversation(selected_files, session, user, user_message_text, permitted_files)
        await self.close()

    async def llm_conversation(
        self, selected_files: Sequence[File], session: Chat, user: User, title: str, permitted_files: Sequence[File]
    ) -> None:
        """Initiate & close websocket conversation with the core-api message endpoint."""
        await self.send_to_client("session-id", session.id)

        session_messages = ChatMessage.objects.filter(chat=session).order_by("created_at")
        message_history: Sequence[Mapping[str, str]] = [message async for message in session_messages]

        ai_settings = await self.get_ai_settings(session)
        state = RedboxState(
            request=RedboxQuery(
                question=message_history[-1].text,
                s3_keys=[f.unique_name for f in selected_files],
                user_uuid=user.id,
                chat_history=[
                    ChainChatMessage(
                        role=message.role,
                        text=escape_curly_brackets(message.text),
                    )
                    for message in message_history[:-1]
                ],
                ai_settings=ai_settings,
                permitted_s3_keys=[f.unique_name async for f in permitted_files],
            ),
        )

        try:
            await self.redbox.run(
                state,
                response_tokens_callback=self.handle_text,
                route_name_callback=self.handle_route,
                documents_callback=self.handle_documents,
                metadata_tokens_callback=self.handle_metadata,
                activity_event_callback=self.handle_activity,
            )

            message = await self.save_ai_message(
                session,
                "".join(self.full_reply),
            )
            await self.send_to_client("end", {"message_id": message.id, "title": title, "session_id": session.id})

        except RateLimitError as e:
            logger.exception("Rate limit error", exc_info=e)
            await self.send_to_client("error", error_messages.RATE_LIMITED)
        except (TimeoutError, ConnectionClosedError, CancelledError) as e:
            logger.exception("Error from core.", exc_info=e)
            await self.send_to_client("error", error_messages.CORE_ERROR_MESSAGE)
        except Exception as e:
            logger.exception("General error.", exc_info=e)
            await self.send_to_client("error", error_messages.CORE_ERROR_MESSAGE)

    async def send_to_client(self, message_type: str, data: str | Mapping[str, Any] | None = None) -> None:
        message = {"type": message_type, "data": data}
        logger.debug("sending %s to browser", message)
        await self.send(json.dumps(message, default=str))

    @staticmethod
    async def send_to_server(websocket: WebSocketClientProtocol, data: Mapping[str, Any]) -> None:
        logger.debug("sending %s to core-api", data)
        return await websocket.send(json.dumps(data, default=str))

    @database_sync_to_async
    def save_user_message(
        self,
        session: Chat,
        user_message_text: str,
        selected_files: Sequence[File] | None = None,
    ) -> ChatMessage:
        chat_message = ChatMessage(chat=session, text=user_message_text, role=ChatRoleEnum.user, route=self.route)
        chat_message.save()
        if selected_files:
            chat_message.selected_files.set(selected_files)
        return chat_message

    @database_sync_to_async
    def save_ai_message(
        self,
        session: Chat,
        user_message_text: str,
    ) -> ChatMessage:
        chat_message = ChatMessage(chat=session, text=user_message_text, role=ChatRoleEnum.ai, route=self.route)
        chat_message.save()
        for file, citations in self.citations:
            file.last_referenced = timezone.now()
            file.save()

            for citation in citations:
                Citation.objects.create(
                    chat_message=chat_message,
                    file=file,
                    text=citation.page_content,
                    page_numbers=parse_page_number(citation.metadata.get("page_number")),
                )

        for document in self.external_citations:
            ExternalCitation.objects.create(
                chat_message=chat_message,
                text=document.page_content,
                creator=document.metadata.get("creator_type", "Unknown"),
                url=document.metadata.get("original_resource_ref", "Unknown"),
            )

        if self.metadata:
            for model, token_count in self.metadata.input_tokens.items():
                ChatMessageTokenUse.objects.create(
                    chat_message=chat_message,
                    use_type=ChatMessageTokenUse.UseTypeEnum.INPUT,
                    model_name=model,
                    token_count=token_count,
                )

            for model, token_count in self.metadata.output_tokens.items():
                ChatMessageTokenUse.objects.create(
                    chat_message=chat_message,
                    use_type=ChatMessageTokenUse.UseTypeEnum.OUTPUT,
                    model_name=model,
                    token_count=token_count,
                )

        if self.activities:
            for activity in self.activities:
                ActivityEvent.objects.create(chat_message=chat_message, message=activity.message)

        return chat_message

    @staticmethod
    @database_sync_to_async
    def get_ai_settings(chat: Chat) -> AISettings:
        ai_settings = model_to_dict(chat.user.ai_settings, exclude=["label", "chat_backend"])
        ai_settings["chat_backend"] = model_to_dict(chat.chat_backend)
        return AISettings.model_validate(ai_settings)

    async def handle_text(self, response: str) -> str:
        await self.send_to_client("text", response)
        self.full_reply.append(response)

    async def handle_route(self, response: str) -> str:
        await self.send_to_client("route", response)
        self.route = response

    async def handle_metadata(self, response: dict):
        self.metadata = metadata_reducer(self.metadata, RequestMetadata.model_validate(response))

    async def handle_activity(self, response: dict):
        self.activities.append(RedboxActivityEvent.model_validate(response))

    async def handle_documents(self, response: list[Document]):
        sources = {doc.metadata["original_resource_ref"] for doc in response}
        files = File.objects.filter(original_file__in=sources)
        handled_sources = set()
        async for file in files:
            await self.send_to_client("source", {"url": str(file.url), "original_file_name": file.original_file_name})
<<<<<<< HEAD
            self.citations.append((file, [doc for doc in response if doc.metadata["original_resource_ref"] == file.unique_name]))
=======
            self.citations.append(
                (file, [doc for doc in response if doc.metadata["original_resource_ref"] == file.unique_name])
            )
>>>>>>> f018e319
            handled_sources.add(file.original_file_name)

        additional_sources = [doc for doc in response if doc.metadata["original_resource_ref"] not in handled_sources]

        for additional_source in additional_sources:
            url = additional_source.metadata["original_resource_ref"]
            source = additional_source.metadata.get("creator_type", "Unknown")
<<<<<<< HEAD
            await self.send_to_client(
                "source", {"url": url, "original_file_name": f"{source} - {url.split("/")[-1]}"}
            )
            self.external_citations.append(
                (file, [doc for doc in response if doc.metadata["original_resource_ref"] == file.unique_name])
=======
            await self.send_to_client("source", {"url": url, "original_file_name": f"{source} - {url.split("/")[-1]}"})
            self.external_citations.extend(
                [doc for doc in response if doc.metadata["original_resource_ref"] == file.unique_name]
>>>>>>> f018e319
            )

    async def handle_activity_event(self, event: RedboxActivityEvent):
        logger.info("ACTIVITY: %s", event.message)<|MERGE_RESOLUTION|>--- conflicted
+++ resolved
@@ -227,7 +227,6 @@
                     model_name=model,
                     token_count=token_count,
                 )
-
             for model, token_count in self.metadata.output_tokens.items():
                 ChatMessageTokenUse.objects.create(
                     chat_message=chat_message,
@@ -269,13 +268,9 @@
         handled_sources = set()
         async for file in files:
             await self.send_to_client("source", {"url": str(file.url), "original_file_name": file.original_file_name})
-<<<<<<< HEAD
-            self.citations.append((file, [doc for doc in response if doc.metadata["original_resource_ref"] == file.unique_name]))
-=======
             self.citations.append(
                 (file, [doc for doc in response if doc.metadata["original_resource_ref"] == file.unique_name])
             )
->>>>>>> f018e319
             handled_sources.add(file.original_file_name)
 
         additional_sources = [doc for doc in response if doc.metadata["original_resource_ref"] not in handled_sources]
@@ -283,17 +278,9 @@
         for additional_source in additional_sources:
             url = additional_source.metadata["original_resource_ref"]
             source = additional_source.metadata.get("creator_type", "Unknown")
-<<<<<<< HEAD
-            await self.send_to_client(
-                "source", {"url": url, "original_file_name": f"{source} - {url.split("/")[-1]}"}
-            )
-            self.external_citations.append(
-                (file, [doc for doc in response if doc.metadata["original_resource_ref"] == file.unique_name])
-=======
             await self.send_to_client("source", {"url": url, "original_file_name": f"{source} - {url.split("/")[-1]}"})
             self.external_citations.extend(
                 [doc for doc in response if doc.metadata["original_resource_ref"] == file.unique_name]
->>>>>>> f018e319
             )
 
     async def handle_activity_event(self, event: RedboxActivityEvent):
