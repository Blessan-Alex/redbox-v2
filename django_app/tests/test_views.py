--- conflicted
+++ resolved
@@ -6,8 +6,6 @@
 from botocore.exceptions import ClientError
 from django.conf import settings
 from django.test import Client
-<<<<<<< HEAD
-=======
 from redbox_app.redbox_core.models import (
     ChatHistory,
     ChatMessage,
@@ -15,11 +13,8 @@
     File,
     User,
 )
->>>>>>> 54b0a68a
 from requests_mock import Mocker
 from yarl import URL
-
-from redbox_app.redbox_core.models import ChatHistory, ChatMessage, ChatRoleEnum, User
 
 logger = logging.getLogger(__name__)
 
