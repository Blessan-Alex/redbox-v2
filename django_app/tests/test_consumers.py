import json
import logging
import os
from asyncio import CancelledError
from collections.abc import Sequence
from datetime import UTC, datetime
from unittest.mock import AsyncMock, MagicMock, patch

import pytest
from channels.db import database_sync_to_async
from channels.testing import WebsocketCommunicator
from django.contrib.auth import get_user_model
from django.db.models import Model
from langchain_core.documents import Document
from langchain_core.language_models import BaseChatModel
from pydantic import BaseModel
from websockets import WebSocketClientProtocol
from websockets.legacy.client import Connect

from redbox.models.chain import LLMCallMetadata, RedboxQuery, RequestMetadata
from redbox.models.graph import FINAL_RESPONSE_TAG, ROUTE_NAME_TAG, SOURCE_DOCUMENTS_TAG, RedboxActivityEvent
from redbox.models.prompts import CHAT_MAP_QUESTION_PROMPT
from redbox_app.redbox_core import error_messages
from redbox_app.redbox_core.consumers import ChatConsumer
from redbox_app.redbox_core.models import (
    ActivityEvent,
    Chat,
    ChatMessage,
    ChatMessageTokenUse,
    ChatRoleEnum,
    File,
    StatusEnum,
)

User = get_user_model()

logging.basicConfig(level=os.environ.get("LOG_LEVEL", "INFO"))
logger = logging.getLogger(__name__)


@database_sync_to_async
def get_token_use_model(use_type: str) -> str:
    return ChatMessageTokenUse.objects.filter(use_type=use_type).latest("created_at").model_name


@database_sync_to_async
def get_activity_model() -> str:
    return ActivityEvent.objects.latest("created_at").message


@database_sync_to_async
def get_token_use_count(use_type: str) -> int:
    return ChatMessageTokenUse.objects.filter(use_type=use_type).latest("created_at").token_count


@pytest.mark.django_db(transaction=True)
@pytest.mark.asyncio()
async def test_chat_consumer_with_new_session(alice: User, uploaded_file: File, mocked_connect: Connect):
    # Given

    # When
    with patch("redbox_app.redbox_core.consumers.ChatConsumer.redbox.graph", new=mocked_connect):
        communicator = WebsocketCommunicator(ChatConsumer.as_asgi(), "/ws/chat/")
        communicator.scope["user"] = alice
        connected, _ = await communicator.connect()
        assert connected

        await communicator.send_json_to({"message": "Hello Hal."})
        response1 = await communicator.receive_json_from(timeout=5)
        response2 = await communicator.receive_json_from(timeout=5)
        response3 = await communicator.receive_json_from(timeout=5)
        response4 = await communicator.receive_json_from(timeout=5)
        response5 = await communicator.receive_json_from(timeout=5)

        # Then
        assert response1["type"] == "session-id"
        assert response2["type"] == "text"
        assert response2["data"] == "Good afternoon, "
        assert response3["type"] == "text"
        assert response3["data"] == "Mr. Amor."
        assert response4["type"] == "route"
        assert response4["data"] == "gratitude"
        assert response5["type"] == "source"
        assert response5["data"]["original_file_name"] == uploaded_file.original_file_name
        # Close
        await communicator.disconnect()

    assert await get_chat_message_text(alice, ChatRoleEnum.user) == ["Hello Hal."]
    assert await get_chat_message_text(alice, ChatRoleEnum.ai) == ["Good afternoon, Mr. Amor."]
    assert await get_chat_message_route(alice, ChatRoleEnum.ai) == ["gratitude"]

    expected_citations = {("Good afternoon Mr Amor", ()), ("Good afternoon Mr Amor", (34, 35))}
    assert await get_chat_message_citation_set(alice, ChatRoleEnum.ai) == expected_citations
    await refresh_from_db(uploaded_file)
    assert uploaded_file.last_referenced.date() == datetime.now(tz=UTC).date()

    assert await get_token_use_model(ChatMessageTokenUse.UseTypeEnum.INPUT) == "gpt-4o"
    assert await get_token_use_model(ChatMessageTokenUse.UseTypeEnum.OUTPUT) == "gpt-4o"
    assert await get_token_use_count(ChatMessageTokenUse.UseTypeEnum.INPUT) == 123
    assert await get_token_use_count(ChatMessageTokenUse.UseTypeEnum.OUTPUT) == 1000
    assert await get_activity_model() == "fish and chips"


@pytest.mark.django_db(transaction=True)
@pytest.mark.asyncio()
async def test_chat_consumer_staff_user(staff_user: User, mocked_connect: Connect):
    # Given

    # When
    with patch("redbox_app.redbox_core.consumers.ChatConsumer.redbox.graph", new=mocked_connect):
        communicator = WebsocketCommunicator(ChatConsumer.as_asgi(), "/ws/chat/")
        communicator.scope["user"] = staff_user
        connected, _ = await communicator.connect()
        assert connected

        await communicator.send_json_to({"message": "Hello Hal.", "output_text": "hello"})
        response1 = await communicator.receive_json_from(timeout=5)
        response2 = await communicator.receive_json_from(timeout=5)
        response3 = await communicator.receive_json_from(timeout=5)
        response4 = await communicator.receive_json_from(timeout=5)
        _response5 = await communicator.receive_json_from(timeout=5)

        # Then
        assert response1["type"] == "session-id"
        assert response2["type"] == "text"
        assert response2["data"] == "Good afternoon, "
        assert response3["type"] == "text"
        assert response3["data"] == "Mr. Amor."
        assert response4["type"] == "route"
        assert response4["data"] == "gratitude"
        # Close
        await communicator.disconnect()

    assert await get_chat_message_route(staff_user, ChatRoleEnum.ai) == ["gratitude"]


@pytest.mark.django_db(transaction=True)
@pytest.mark.asyncio()
async def test_chat_consumer_with_existing_session(alice: User, chat: Chat, mocked_connect: Connect):
    # Given

    # When
    with patch("redbox_app.redbox_core.consumers.ChatConsumer.redbox.graph", new=mocked_connect):
        communicator = WebsocketCommunicator(ChatConsumer.as_asgi(), "/ws/chat/")
        communicator.scope["user"] = alice
        connected, _ = await communicator.connect()
        assert connected

        await communicator.send_json_to({"message": "Hello Hal.", "sessionId": str(chat.id)})
        response1 = await communicator.receive_json_from(timeout=5)

        # Then
        assert response1["type"] == "session-id"
        assert response1["data"] == str(chat.id)

        # Close
        await communicator.disconnect()

    assert await get_chat_message_text(alice, ChatRoleEnum.user) == ["Hello Hal."]
    assert await get_chat_message_text(alice, ChatRoleEnum.ai) == ["Good afternoon, Mr. Amor."]


@pytest.mark.django_db(transaction=True)
@pytest.mark.asyncio()
async def test_chat_consumer_with_naughty_question(alice: User, uploaded_file: File, mocked_connect: Connect):
    # Given

    # When
    with patch("redbox_app.redbox_core.consumers.ChatConsumer.redbox.graph", new=mocked_connect):
        communicator = WebsocketCommunicator(ChatConsumer.as_asgi(), "/ws/chat/")
        communicator.scope["user"] = alice
        connected, _ = await communicator.connect()
        assert connected

        await communicator.send_json_to({"message": "Hello Hal. \x00"})
        response1 = await communicator.receive_json_from(timeout=5)
        response2 = await communicator.receive_json_from(timeout=5)
        response3 = await communicator.receive_json_from(timeout=5)
        response4 = await communicator.receive_json_from(timeout=5)
        response5 = await communicator.receive_json_from(timeout=5)

        # Then
        assert response1["type"] == "session-id"
        assert response2["type"] == "text"
        assert response2["data"] == "Good afternoon, "
        assert response3["type"] == "text"
        assert response3["data"] == "Mr. Amor."
        assert response4["type"] == "route"
        assert response4["data"] == "gratitude"
        assert response5["type"] == "source"
        assert response5["data"]["original_file_name"] == uploaded_file.original_file_name
        # Close
        await communicator.disconnect()

    assert await get_chat_message_text(alice, ChatRoleEnum.user) == ["Hello Hal. \ufffd"]
    assert await get_chat_message_text(alice, ChatRoleEnum.ai) == ["Good afternoon, Mr. Amor."]
    assert await get_chat_message_route(alice, ChatRoleEnum.ai) == ["gratitude"]
    await refresh_from_db(uploaded_file)
    assert uploaded_file.last_referenced.date() == datetime.now(tz=UTC).date()


@pytest.mark.django_db(transaction=True)
@pytest.mark.asyncio()
async def test_chat_consumer_with_naughty_citation(
    alice: User, uploaded_file: File, mocked_connect_with_naughty_citation: Connect
):
    # Given

    # When
    with patch("redbox_app.redbox_core.consumers.ChatConsumer.redbox.graph", new=mocked_connect_with_naughty_citation):
        communicator = WebsocketCommunicator(ChatConsumer.as_asgi(), "/ws/chat/")
        communicator.scope["user"] = alice
        connected, _ = await communicator.connect()
        assert connected

        await communicator.send_json_to({"message": "Hello Hal."})
        response1 = await communicator.receive_json_from(timeout=5)
        response2 = await communicator.receive_json_from(timeout=5)
        response3 = await communicator.receive_json_from(timeout=5)
        response4 = await communicator.receive_json_from(timeout=5)

        # Then
        assert response1["type"] == "session-id"
        assert response2["type"] == "text"
        assert response2["data"] == "Good afternoon, Mr. Amor."
        assert response3["type"] == "route"
        assert response3["data"] == "gratitude"
        assert response4["type"] == "source"
        assert response4["data"]["original_file_name"] == uploaded_file.original_file_name
        # Close
        await communicator.disconnect()

    assert await get_chat_message_text(alice, ChatRoleEnum.user) == ["Hello Hal."]
    assert await get_chat_message_text(alice, ChatRoleEnum.ai) == ["Good afternoon, Mr. Amor."]
    assert await get_chat_message_route(alice, ChatRoleEnum.ai) == ["gratitude"]
    await refresh_from_db(uploaded_file)
    assert uploaded_file.last_referenced.date() == datetime.now(tz=UTC).date()


@pytest.mark.django_db(transaction=True)
@pytest.mark.asyncio()
async def test_chat_consumer_agentic(alice: User, uploaded_file: File, mocked_connect_agentic_search: Connect):
    # Given

    # When
    with patch("redbox_app.redbox_core.consumers.ChatConsumer.redbox.graph", new=mocked_connect_agentic_search):
        communicator = WebsocketCommunicator(ChatConsumer.as_asgi(), "/ws/chat/")
        communicator.scope["user"] = alice
        connected, _ = await communicator.connect()
        assert connected

        await communicator.send_json_to({"message": "Hello Hal."})
        response1 = await communicator.receive_json_from(timeout=5)
        response2 = await communicator.receive_json_from(timeout=5)
        response3 = await communicator.receive_json_from(timeout=5)
        response4 = await communicator.receive_json_from(timeout=5)
        response5 = await communicator.receive_json_from(timeout=5)

        # Then
        assert response1["type"] == "session-id"
        assert response2["type"] == "text"
        assert response2["data"] == "Good afternoon, "
        assert response3["type"] == "text"
        assert response3["data"] == "Mr. Amor."
        assert response4["type"] == "route"
        assert response4["data"] == "search/agentic"
        assert response5["type"] == "source"
        assert response5["data"]["original_file_name"] == uploaded_file.original_file_name
        # Close
        await communicator.disconnect()

    assert await get_chat_message_text(alice, ChatRoleEnum.user) == ["Hello Hal."]
    assert await get_chat_message_text(alice, ChatRoleEnum.ai) == ["Good afternoon, Mr. Amor."]

    expected_citations = {("Good afternoon Mr Amor", ()), ("Good afternoon Mr Amor", (34, 35))}
    assert await get_chat_message_citation_set(alice, ChatRoleEnum.ai) == expected_citations
    await refresh_from_db(uploaded_file)
    assert uploaded_file.last_referenced.date() == datetime.now(tz=UTC).date()

    assert await get_token_use_model(ChatMessageTokenUse.UseTypeEnum.INPUT) == "gpt-4o"
    assert await get_token_use_model(ChatMessageTokenUse.UseTypeEnum.OUTPUT) == "gpt-4o"
    assert await get_token_use_count(ChatMessageTokenUse.UseTypeEnum.INPUT) == 123
    assert await get_token_use_count(ChatMessageTokenUse.UseTypeEnum.OUTPUT) == 1000


@database_sync_to_async
def get_chat_message_text(user: User, role: ChatRoleEnum) -> Sequence[str]:
    return [m.text for m in ChatMessage.objects.filter(chat__user=user, role=role)]


@database_sync_to_async
def get_chat_message_citation_set(user: User, role: ChatRoleEnum) -> Sequence[tuple[str, tuple[int]]]:
    return {
        (citation.text, tuple(citation.page_numbers or []))
        for message in ChatMessage.objects.filter(chat__user=user, role=role)
        for source_file in message.source_files.all()
        for citation in source_file.citation_set.all()
    }


@database_sync_to_async
def get_chat_message_route(user: User, role: ChatRoleEnum) -> Sequence[str]:
    return [m.route for m in ChatMessage.objects.filter(chat__user=user, role=role)]


@pytest.mark.xfail()
@pytest.mark.django_db(transaction=True)
@pytest.mark.asyncio()
async def test_chat_consumer_with_selected_files(
    alice: User,
    several_files: Sequence[File],
    chat_with_files: Chat,
    mocked_connect_with_several_files: Connect,
):
    # Given
    selected_files: Sequence[File] = several_files[2:]

    # When
    with patch("redbox_app.redbox_core.consumers.ChatConsumer.redbox.graph", new=mocked_connect_with_several_files):
        communicator = WebsocketCommunicator(ChatConsumer.as_asgi(), "/ws/chat/")
        communicator.scope["user"] = alice
        connected, _ = await communicator.connect()
        assert connected

        selected_file_core_uuids: Sequence[str] = [f.s3_key for f in selected_files]
        await communicator.send_json_to(
            {
                "message": "Third question, with selected files?",
                "sessionId": str(chat_with_files.id),
                "selectedFiles": selected_file_core_uuids,
            }
        )
        response1 = await communicator.receive_json_from(timeout=5)

        # Then
        assert response1["type"] == "session-id"
        assert response1["data"] == str(chat_with_files.id)

        # Close
        await communicator.disconnect()

    # Then

    # TODO (@brunns): Assert selected files sent to core.
    # Requires fix for https://github.com/django/channels/issues/1091
    # fixed now merged in https://github.com/django/channels/pull/2101, but not released
    # Retry this when a version of Channels after 4.1.0 is released
    mocked_websocket = mocked_connect_with_several_files.return_value.__aenter__.return_value
    expected = json.dumps(
        {
            "message_history": [
                {"role": "user", "text": "A question?"},
                {"role": "ai", "text": "An answer."},
                {"role": "user", "text": "A second question?"},
                {"role": "ai", "text": "A second answer."},
                {"role": "user", "text": "Third question, with selected files?"},
            ],
            "selected_files": selected_file_core_uuids,
            "ai_settings": await ChatConsumer.get_ai_settings(alice),
        }
    )
    mocked_websocket.send.assert_called_with(expected)

    # TODO (@brunns): Assert selected files saved to model.
    # Requires fix for https://github.com/django/channels/issues/1091
    all_messages = get_chat_messages(alice)
    last_user_message = [m for m in all_messages if m.rule == ChatRoleEnum.user][-1]
    assert last_user_message.selected_files == selected_files


@pytest.mark.django_db(transaction=True)
@pytest.mark.asyncio()
async def test_chat_consumer_with_connection_error(alice: User, mocked_breaking_connect: Connect):
    # Given

    # When
    with patch("redbox_app.redbox_core.consumers.ChatConsumer.redbox.graph", new=mocked_breaking_connect):
        communicator = WebsocketCommunicator(ChatConsumer.as_asgi(), "/ws/chat/")
        communicator.scope["user"] = alice
        connected, _ = await communicator.connect()
        assert connected

        await communicator.send_json_to({"message": "Hello Hal."})
        await communicator.receive_json_from(timeout=5)
        response2 = await communicator.receive_json_from(timeout=5)

        # Then
        assert response2["type"] == "error"


@pytest.mark.django_db(transaction=True)
@pytest.mark.asyncio()
async def test_chat_consumer_with_explicit_unhandled_error(
    alice: User, mocked_connect_with_explicit_unhandled_error: Connect
):
    # Given

    # When
    with patch(
        "redbox_app.redbox_core.consumers.ChatConsumer.redbox.graph", new=mocked_connect_with_explicit_unhandled_error
    ):
        communicator = WebsocketCommunicator(ChatConsumer.as_asgi(), "/ws/chat/")
        communicator.scope["user"] = alice
        connected, _ = await communicator.connect()
        assert connected

        await communicator.send_json_to({"message": "Hello Hal."})
        response1 = await communicator.receive_json_from(timeout=5)
        response2 = await communicator.receive_json_from(timeout=5)
        response3 = await communicator.receive_json_from(timeout=5)

        # Then
        assert response1["type"] == "session-id"
        assert response2["type"] == "text"
        assert response2["data"] == "Good afternoon, "
        assert response3["type"] == "text"
        assert response3["data"] == error_messages.CORE_ERROR_MESSAGE
        # Close
        await communicator.disconnect()


@pytest.mark.django_db(transaction=True)
@pytest.mark.asyncio()
async def test_chat_consumer_with_rate_limited_error(alice: User, mocked_connect_with_rate_limited_error: Connect):
    # Given

    # When
    with patch(
        "redbox_app.redbox_core.consumers.ChatConsumer.redbox.graph", new=mocked_connect_with_rate_limited_error
    ):
        communicator = WebsocketCommunicator(ChatConsumer.as_asgi(), "/ws/chat/")
        communicator.scope["user"] = alice
        connected, _ = await communicator.connect()
        assert connected

        await communicator.send_json_to({"message": "Hello Hal."})
        response1 = await communicator.receive_json_from(timeout=5)
        response2 = await communicator.receive_json_from(timeout=5)
        response3 = await communicator.receive_json_from(timeout=5)

        # Then
        assert response1["type"] == "session-id"
        assert response2["type"] == "text"
        assert response2["data"] == "Good afternoon, "
        assert response3["type"] == "text"
        assert response3["data"] == error_messages.RATE_LIMITED
        # Close
        await communicator.disconnect()


@pytest.mark.django_db(transaction=True)
@pytest.mark.asyncio()
async def test_chat_consumer_with_explicit_no_document_selected_error(
    alice: User, mocked_connect_with_explicit_no_document_selected_error: Connect
):
    # Given

    # When
    with patch(
        "redbox_app.redbox_core.consumers.ChatConsumer.redbox.graph",
        new=mocked_connect_with_explicit_no_document_selected_error,
    ):
        communicator = WebsocketCommunicator(ChatConsumer.as_asgi(), "/ws/chat/")
        communicator.scope["user"] = alice
        connected, _ = await communicator.connect()
        assert connected

        await communicator.send_json_to({"message": "Hello Hal."})
        response1 = await communicator.receive_json_from(timeout=5)
        response2 = await communicator.receive_json_from(timeout=5)

        # Then
        assert response1["type"] == "session-id"
        assert response2["type"] == "text"
        assert response2["data"] == error_messages.SELECT_DOCUMENT
        # Close
        await communicator.disconnect()


@pytest.mark.django_db()
@pytest.mark.asyncio()
async def test_chat_consumer_get_ai_settings(
    chat_with_alice: Chat, mocked_connect_with_explicit_no_document_selected_error: Connect
):
    with patch(
        "redbox_app.redbox_core.consumers.ChatConsumer.redbox.graph",
        new=mocked_connect_with_explicit_no_document_selected_error,
    ):
        communicator = WebsocketCommunicator(ChatConsumer.as_asgi(), "/ws/chat/")
        communicator.scope["user"] = chat_with_alice.user
        connected, _ = await communicator.connect()
        assert connected

        ai_settings = await ChatConsumer.get_ai_settings(chat_with_alice)

        assert ai_settings.chat_map_question_prompt == CHAT_MAP_QUESTION_PROMPT
        assert ai_settings.chat_backend.name == chat_with_alice.chat_backend.name
        assert ai_settings.chat_backend.provider == chat_with_alice.chat_backend.provider
        assert not hasattr(ai_settings, "label")

        # Close
        await communicator.disconnect()


@pytest.mark.django_db(transaction=True)
@pytest.mark.asyncio()
async def test_chat_consumer_redbox_state(
    alice: User,
    several_files: Sequence[File],
    chat_with_files: Chat,
):
    # Given
    selected_files: Sequence[File] = several_files[2:]

    # When
    with patch("redbox_app.redbox_core.consumers.ChatConsumer.redbox.run") as mock_run:
        ai_settings = await ChatConsumer.get_ai_settings(chat_with_files)
        communicator = WebsocketCommunicator(ChatConsumer.as_asgi(), "/ws/chat/")
        communicator.scope["user"] = alice
        connected, _ = await communicator.connect()
        assert connected

        selected_file_uuids: Sequence[str] = [str(f.id) for f in selected_files]
        selected_file_keys: Sequence[str] = [f.unique_name for f in selected_files]
        permitted_file_keys: Sequence[str] = [
            f.unique_name async for f in File.objects.filter(user=alice, status=StatusEnum.complete)
        ]
        assert selected_file_keys != permitted_file_keys

        await communicator.send_json_to(
            {
                "message": "Third question, with selected files?",
                "sessionId": str(chat_with_files.id),
                "selectedFiles": selected_file_uuids,
            }
        )
        response1 = await communicator.receive_json_from(timeout=5)

        # Then
        assert response1["type"] == "session-id"
        assert response1["data"] == str(chat_with_files.id)

        # Close
        await communicator.disconnect()

        # Then
        expected_request = RedboxQuery(
            question="Third question, with selected files?",
            s3_keys=selected_file_keys,
            user_uuid=alice.id,
            chat_history=[
                {"role": "user", "text": "A question?"},
                {"role": "ai", "text": "An answer."},
                {"role": "user", "text": "A second question?"},
                {"role": "ai", "text": "A second answer."},
            ],
            ai_settings=ai_settings,
            permitted_s3_keys=permitted_file_keys,
        )
        redbox_state = mock_run.call_args.args[0]  # pulls out the args that redbox.run was called with

        assert (
            redbox_state["request"] == expected_request
        ), f"Expected {expected_request}. Received: {redbox_state["request"]}"


@database_sync_to_async
def get_chat_messages(user: User) -> Sequence[ChatMessage]:
    return list(
        ChatMessage.objects.filter(chat__user=user)
        .order_by("created_at")
        .prefetch_related("chat")
        .prefetch_related("source_files")
        .prefetch_related("selected_files")
    )


class Token(BaseModel):
    content: str


class CannedGraphLLM(BaseChatModel):
    responses: list[dict]

    def _generate(self, *_args, **_kwargs):
        for _ in self.responses:
            yield

    def _llm_type(self):
        return "canned"

    def _convert_input(self, prompt):
        if isinstance(prompt, dict):
            prompt = prompt["request"].question
        return super()._convert_input(prompt)

    async def astream_events(self, *_args, **_kwargs):
        for response in self.responses:
            yield response


@pytest.fixture()
def mocked_connect(uploaded_file: File) -> Connect:
    responses = [
        {
            "event": "on_chat_model_stream",
            "tags": [FINAL_RESPONSE_TAG],
            "data": {"chunk": Token(content="Good afternoon, ")},
        },
        {"event": "on_chat_model_stream", "tags": [FINAL_RESPONSE_TAG], "data": {"chunk": Token(content="Mr. Amor.")}},
        {"event": "on_chain_end", "tags": [ROUTE_NAME_TAG], "data": {"output": {"route_name": "gratitude"}}},
        {
            "event": "on_retriever_end",
            "tags": [SOURCE_DOCUMENTS_TAG],
            "data": {
                "output": [
                    Document(
<<<<<<< HEAD
                        metadata={"original_resource_ref": uploaded_file.unique_name},
=======
                        metadata={"uri": uploaded_file.unique_name},
>>>>>>> 789bbf6d
                        page_content="Good afternoon Mr Amor",
                    )
                ]
            },
        },
        {
            "event": "on_retriever_end",
            "tags": [SOURCE_DOCUMENTS_TAG],
            "data": {
                "output": [
                    Document(
<<<<<<< HEAD
                        metadata={"original_resource_ref": uploaded_file.unique_name},
                        page_content="Good afternoon Mr Amor",
                    ),
                    Document(
                        metadata={"original_resource_ref": uploaded_file.unique_name, "page_number": [34, 35]},
=======
                        metadata={"uri": uploaded_file.unique_name},
                        page_content="Good afternoon Mr Amor",
                    ),
                    Document(
                        metadata={"uri": uploaded_file.unique_name, "page_number": [34, 35]},
>>>>>>> 789bbf6d
                        page_content="Good afternoon Mr Amor",
                    ),
                ]
            },
        },
        {
            "event": "on_custom_event",
            "name": "on_metadata_generation",
            "data": RequestMetadata(
                llm_calls=[LLMCallMetadata(llm_model_name="gpt-4o", input_tokens=123, output_tokens=1000)],
                selected_files_total_tokens=1000,
                number_of_selected_files=1,
            ),
        },
        {
            "event": "on_custom_event",
            "name": "activity",
            "data": RedboxActivityEvent(
                message="fish and chips",
            ),
        },
    ]

    return CannedGraphLLM(responses=responses)


@pytest.fixture()
def mocked_connect_with_naughty_citation(uploaded_file: File) -> CannedGraphLLM:
    responses = [
        {
            "event": "on_chat_model_stream",
            "tags": [FINAL_RESPONSE_TAG],
            "data": {"chunk": Token(content="Good afternoon, Mr. Amor.")},
        },
        {"event": "on_chain_end", "tags": [ROUTE_NAME_TAG], "data": {"output": {"route_name": "gratitude"}}},
        {
            "event": "on_retriever_end",
            "tags": [SOURCE_DOCUMENTS_TAG],
            "data": {
                "output": [
                    Document(
<<<<<<< HEAD
                        metadata={"original_resource_ref": uploaded_file.unique_name},
                        page_content="Good afternoon Mr Amor",
                    ),
                    Document(
                        metadata={"original_resource_ref": uploaded_file.unique_name},
=======
                        metadata={"uri": uploaded_file.unique_name},
                        page_content="Good afternoon Mr Amor",
                    ),
                    Document(
                        metadata={"uri": uploaded_file.unique_name},
>>>>>>> 789bbf6d
                        page_content="I shouldn't send a \x00",
                    ),
                ]
            },
        },
    ]

    return CannedGraphLLM(responses=responses)


@pytest.fixture()
def mocked_breaking_connect() -> Connect:
    mocked_graph = MagicMock(name="mocked_graph")
    mocked_graph.astream_events.side_effect = CancelledError()
    return mocked_graph


@pytest.fixture()
def mocked_connect_with_explicit_unhandled_error() -> CannedGraphLLM:
    responses = [
        {
            "event": "on_chat_model_stream",
            "tags": [FINAL_RESPONSE_TAG],
            "data": {"chunk": Token(content="Good afternoon, ")},
        },
        {
            "event": "on_chat_model_stream",
            "tags": [FINAL_RESPONSE_TAG],
            "data": {"chunk": Token(content=error_messages.CORE_ERROR_MESSAGE)},
        },
    ]

    return CannedGraphLLM(responses=responses)


@pytest.fixture()
def mocked_connect_with_rate_limited_error() -> CannedGraphLLM:
    responses = [
        {
            "event": "on_chat_model_stream",
            "tags": [FINAL_RESPONSE_TAG],
            "data": {"chunk": Token(content="Good afternoon, ")},
        },
        {
            "event": "on_chat_model_stream",
            "tags": [FINAL_RESPONSE_TAG],
            "data": {"chunk": Token(content=error_messages.RATE_LIMITED)},
        },
    ]

    return CannedGraphLLM(responses=responses)


@pytest.fixture()
def mocked_connect_with_explicit_no_document_selected_error() -> CannedGraphLLM:
    responses = [
        {
            "event": "on_chat_model_stream",
            "tags": [FINAL_RESPONSE_TAG],
            "data": {"chunk": Token(content=error_messages.SELECT_DOCUMENT)},
        },
    ]

    return CannedGraphLLM(responses=responses)


@pytest.fixture()
def mocked_connect_agentic_search(uploaded_file: File) -> Connect:
    responses = [
        {
            "event": "on_custom_event",
            "name": "response_tokens",
            "data": "Good afternoon, ",
        },
        {
            "event": "on_custom_event",
            "name": "response_tokens",
            "data": "Mr. Amor.",
        },
        {"event": "on_chain_end", "tags": [ROUTE_NAME_TAG], "data": {"output": {"route_name": "search/agentic"}}},
        {
            "event": "on_custom_event",
            "name": "on_source_report",
            "data": [
<<<<<<< HEAD
                Document(
                    metadata={"original_resource_ref": uploaded_file.unique_name}, page_content="Good afternoon Mr Amor"
                ),
                Document(
                    metadata={"original_resource_ref": uploaded_file.unique_name}, page_content="Good afternoon Mr Amor"
                ),
                Document(
                    metadata={"original_resource_ref": uploaded_file.unique_name, "page_number": [34, 35]},
=======
                Document(metadata={"uri": uploaded_file.unique_name}, page_content="Good afternoon Mr Amor"),
                Document(metadata={"uri": uploaded_file.unique_name}, page_content="Good afternoon Mr Amor"),
                Document(
                    metadata={"uri": uploaded_file.unique_name, "page_number": [34, 35]},
>>>>>>> 789bbf6d
                    page_content="Good afternoon Mr Amor",
                ),
            ],
        },
        {
            "event": "on_custom_event",
            "name": "on_metadata_generation",
            "data": RequestMetadata(
                llm_calls=[LLMCallMetadata(llm_model_name="gpt-4o", input_tokens=123, output_tokens=1000)],
                selected_files_total_tokens=1000,
                number_of_selected_files=1,
            ),
        },
    ]

    return CannedGraphLLM(responses=responses)


@pytest.fixture()
def mocked_connect_with_several_files(several_files: Sequence[File]) -> Connect:
    mocked_websocket = AsyncMock(spec=WebSocketClientProtocol, name="mocked_websocket")
    mocked_connect = MagicMock(spec=Connect, name="mocked_connect")
    mocked_connect.return_value.__aenter__.return_value = mocked_websocket
    mocked_websocket.__aiter__.return_value = [
        json.dumps({"resource_type": "text", "data": "Third "}),
        json.dumps({"resource_type": "text", "data": "answer."}),
        json.dumps(
            {
                "resource_type": "documents",
                "data": [{"s3_key": f.s3_key, "page_content": "a secret forth answer"} for f in several_files[2:]],
            }
        ),
        json.dumps({"resource_type": "end"}),
    ]
    return mocked_connect


@database_sync_to_async
def refresh_from_db(obj: Model) -> None:
    obj.refresh_from_db()<|MERGE_RESOLUTION|>--- conflicted
+++ resolved
@@ -615,11 +615,7 @@
             "data": {
                 "output": [
                     Document(
-<<<<<<< HEAD
-                        metadata={"original_resource_ref": uploaded_file.unique_name},
-=======
                         metadata={"uri": uploaded_file.unique_name},
->>>>>>> 789bbf6d
                         page_content="Good afternoon Mr Amor",
                     )
                 ]
@@ -631,19 +627,11 @@
             "data": {
                 "output": [
                     Document(
-<<<<<<< HEAD
-                        metadata={"original_resource_ref": uploaded_file.unique_name},
-                        page_content="Good afternoon Mr Amor",
-                    ),
-                    Document(
-                        metadata={"original_resource_ref": uploaded_file.unique_name, "page_number": [34, 35]},
-=======
                         metadata={"uri": uploaded_file.unique_name},
                         page_content="Good afternoon Mr Amor",
                     ),
                     Document(
                         metadata={"uri": uploaded_file.unique_name, "page_number": [34, 35]},
->>>>>>> 789bbf6d
                         page_content="Good afternoon Mr Amor",
                     ),
                 ]
@@ -685,19 +673,11 @@
             "data": {
                 "output": [
                     Document(
-<<<<<<< HEAD
-                        metadata={"original_resource_ref": uploaded_file.unique_name},
-                        page_content="Good afternoon Mr Amor",
-                    ),
-                    Document(
-                        metadata={"original_resource_ref": uploaded_file.unique_name},
-=======
                         metadata={"uri": uploaded_file.unique_name},
                         page_content="Good afternoon Mr Amor",
                     ),
                     Document(
                         metadata={"uri": uploaded_file.unique_name},
->>>>>>> 789bbf6d
                         page_content="I shouldn't send a \x00",
                     ),
                 ]
@@ -782,21 +762,10 @@
             "event": "on_custom_event",
             "name": "on_source_report",
             "data": [
-<<<<<<< HEAD
-                Document(
-                    metadata={"original_resource_ref": uploaded_file.unique_name}, page_content="Good afternoon Mr Amor"
-                ),
-                Document(
-                    metadata={"original_resource_ref": uploaded_file.unique_name}, page_content="Good afternoon Mr Amor"
-                ),
-                Document(
-                    metadata={"original_resource_ref": uploaded_file.unique_name, "page_number": [34, 35]},
-=======
                 Document(metadata={"uri": uploaded_file.unique_name}, page_content="Good afternoon Mr Amor"),
                 Document(metadata={"uri": uploaded_file.unique_name}, page_content="Good afternoon Mr Amor"),
                 Document(
                     metadata={"uri": uploaded_file.unique_name, "page_number": [34, 35]},
->>>>>>> 789bbf6d
                     page_content="Good afternoon Mr Amor",
                 ),
             ],
