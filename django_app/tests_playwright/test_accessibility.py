import logging

from _settings import BASE_URL
from _signin import sign_in
from axe_playwright_python.sync_playwright import Axe
from playwright.sync_api import Page, expect

<<<<<<< HEAD
=======
logger = logging.getLogger(__name__)
>>>>>>> 6e5777f7
URLS = ["/", "/sign-in", "/privacy-notice", "/accessibility-statement", "/support", "/documents", "/upload", "/chats"]

# All available rules/categories are here: https://github.com/dequelabs/axe-core/blob/develop/doc/rule-descriptions.md
# Can't include all as gov.uk design system violates the "region" rule
AXE_OPTIONS = {
    "runOnly": {
        "type": "tag",
        "values": [
            "wcag2a",
            "wcag2aa",
            "wcag21aa",
            "wcag22aa",
            "cat.aria",
            "cat.name-role-value",
            "cat.structure",
            "cat.semantics",
            "cat.text-alternatives",
            "cat.forms",
            "cat.sensory-and-visual-cues",
            "cat.tables",
            "cat.time-and-media",
        ],
    }
}

axe = Axe()


def test_violations(page: Page):
    sign_in(page)

    for url in URLS:
        page.goto(f"{BASE_URL}{url}")
        results = axe.run(page, context=None, options=AXE_OPTIONS)
<<<<<<< HEAD
        logging.info("\nURL: %s", url)
        logging.info(results.generate_report())
=======
        logger.debug("\nURL: %s", url)
        logger.info(results.generate_report())
>>>>>>> 6e5777f7

        if results.violations_count > 0:
            # Because Python Playwright assertions can't take normal expressions, booleans etc.
            expect(page.get_by_text("Accessibility issues"), f"Accessibility issues at {url}").to_be_visible()<|MERGE_RESOLUTION|>--- conflicted
+++ resolved
@@ -5,10 +5,7 @@
 from axe_playwright_python.sync_playwright import Axe
 from playwright.sync_api import Page, expect
 
-<<<<<<< HEAD
-=======
 logger = logging.getLogger(__name__)
->>>>>>> 6e5777f7
 URLS = ["/", "/sign-in", "/privacy-notice", "/accessibility-statement", "/support", "/documents", "/upload", "/chats"]
 
 # All available rules/categories are here: https://github.com/dequelabs/axe-core/blob/develop/doc/rule-descriptions.md
@@ -43,13 +40,8 @@
     for url in URLS:
         page.goto(f"{BASE_URL}{url}")
         results = axe.run(page, context=None, options=AXE_OPTIONS)
-<<<<<<< HEAD
-        logging.info("\nURL: %s", url)
-        logging.info(results.generate_report())
-=======
         logger.debug("\nURL: %s", url)
         logger.info(results.generate_report())
->>>>>>> 6e5777f7
 
         if results.violations_count > 0:
             # Because Python Playwright assertions can't take normal expressions, booleans etc.
