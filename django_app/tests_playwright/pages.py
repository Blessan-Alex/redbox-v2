--- conflicted
+++ resolved
@@ -140,15 +140,9 @@
     def get_expected_page_title(self) -> str:
         return "Sign in - confirmation - Redbox Copilot"
 
-<<<<<<< HEAD
-    def navigate_to_home_page(self) -> "HomePage":
+    def navigate_to_documents_page(self) -> "DocumentsPage":
         self.page.get_by_role("button", name="Start", exact=True).click()
-        return HomePage(self.page)
-=======
-    def navigate_to_documents_page(self) -> "DocumentsPage":
-        self.page.get_by_role("button", name="Sign in", exact=True).click()
         return DocumentsPage(self.page)
->>>>>>> 8a8c7d70
 
 
 class HomePage(SignedInBasePage):
