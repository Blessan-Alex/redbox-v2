# This workflow will install Python dependencies, run tests and lint with a single version of Python
# For more information see: https://docs.github.com/en/actions/automating-builds-and-tests/building-and-testing-python

name: Python application

on:
  push:
    paths:
      - redbox/**
      - core_api/**
      - django_app/**
      - worker/**
      - Makefile
      - poetry.lock
      - .github/**
    branches:
      - 'main'
      - 'feature/**'
      - 'chore/**'
      - 'bugfix/**'
      - 'hotfix/**'
      - 'dependabot/**'
      - 'develop'
  workflow_dispatch:

permissions:
  contents: read

jobs:
  test:

    runs-on: ubuntu-latest

    steps:
    - uses: actions/checkout@v3

    - name: Set up Python 3.11
      uses: actions/setup-python@v3
      with:
        python-version: "3.11"

    - name: Set up Poetry
      uses: abatilo/actions-poetry@v2
      with:
        poetry-version: 1.7.0

    - name: Build Containers
      run: |
        mkdir -p data/elastic/
        chmod 777 data/elastic/
        cp .env.test .env
        docker compose up -d --wait elasticsearch

        poetry install --no-root --no-ansi --with dev --without ai,api,worker
<<<<<<< HEAD
=======
        poetry run python download_embedder.py --embedding_model paraphrase-albert-small-v2
>>>>>>> 9d946319

    - name: Add dependencies for worker
      run: |
        sudo apt update && sudo apt-get install -y \
        poppler-utils \
        tesseract-ocr

    - name: Test worker with pytest
      run: |
        make test-worker

    - name: Test core with pytest
      run: |
        make test-core-api

    - name: Test redbox with pytest
      run: |
        make test-redbox


  static_checks:

    runs-on: ubuntu-latest

    steps:
    - uses: actions/checkout@v3

    - name: Set up Python 3.11
      uses: actions/setup-python@v3
      with:
        python-version: "3.11"

    - name: Set up Poetry
      uses: abatilo/actions-poetry@v2
      with:
        poetry-version: 1.7.0

    - name: Install dependencies
      run: |
        poetry install --no-root --no-ansi --only dev

    - name: Format code
      run: |
        poetry run ruff format . --check
        poetry run ruff check .

    - name: Type check
      run: |
        make checktypes<|MERGE_RESOLUTION|>--- conflicted
+++ resolved
@@ -52,10 +52,6 @@
         docker compose up -d --wait elasticsearch
 
         poetry install --no-root --no-ansi --with dev --without ai,api,worker
-<<<<<<< HEAD
-=======
-        poetry run python download_embedder.py --embedding_model paraphrase-albert-small-v2
->>>>>>> 9d946319
 
     - name: Add dependencies for worker
       run: |
