from enum import Enum
from typing import Optional

from sentence_transformers import SentenceTransformer

from redbox.models.file import Chunk, File
from redbox.parsing.chunk_clustering import cluster_chunks
from redbox.parsing.chunkers import other_chunker


class ContentType(str, Enum):
    EML = ".eml"
    HTML = ".html"
    HTM = ".htm"
    JSON = ".json"
    MD = ".md"
    MSG = ".msg"
    RST = ".rst"
    RTF = ".rtf"
    TXT = ".txt"
    XML = ".xml"
    JPEG = ".jpeg"  # Must have tesseract installed
    PNG = ".png"  # Must have tesseract installed
    CSV = ".csv"
    DOC = ".doc"
    DOCX = ".docx"
    EPUB = ".epub"
    ODT = ".odt"
    PDF = ".pdf"
    PPT = ".ppt"
    PPTX = ".pptx"
    TSV = ".tsv"
    XLSX = ".xlsx"


<<<<<<< HEAD
class FileChunker:
    """A class to wrap unstructured and generate compliant chunks from files"""

    def __init__(self, embedding_model: SentenceTransformer = None):
        self.supported_file_types = [content_type.value for content_type in ContentType]
        self.embedding_model = embedding_model

    def chunk_file(
        self,
        file: File,
        chunk_clustering: bool = False,
    ) -> list[Chunk]:
        """_summary_

        Args:
            file (File): The file to read, analyse layout and chunk.
            chunk_clustering (bool): Whether to merge small semantically similar chunks.
                Defaults to False.
        Raises:
            ValueError: Will raise when a file is not supported.

        Returns:
            List[Chunk]: The chunks generated from the given file.
        """
        chunks = other_chunker(file)

        if chunk_clustering:
            chunks = cluster_chunks(chunks, embedding_model=self.embedding_model)

        return chunks
=======
def chunk_file(
    file: File,
    embedding_model: Optional[SentenceTransformer] = None,
) -> list[Chunk]:
    """
    Args:
        file (File): The file to read, analyse layout and chunk.
        embedding_model (SentenceTransformer): The model to use
            to merge small semantically similar chunks, if not
            specified, not clustering will happen.
    Raises:
        ValueError: Will raise when a file is not supported.

    Returns:
        List[Chunk]: The chunks generated from the given file.
    """
    chunks = other_chunker(file)

    if embedding_model is not None:
        chunks = cluster_chunks(chunks, embedding_model=embedding_model)

    return chunks
>>>>>>> 8ee9df79
<|MERGE_RESOLUTION|>--- conflicted
+++ resolved
@@ -33,38 +33,6 @@
     XLSX = ".xlsx"
 
 
-<<<<<<< HEAD
-class FileChunker:
-    """A class to wrap unstructured and generate compliant chunks from files"""
-
-    def __init__(self, embedding_model: SentenceTransformer = None):
-        self.supported_file_types = [content_type.value for content_type in ContentType]
-        self.embedding_model = embedding_model
-
-    def chunk_file(
-        self,
-        file: File,
-        chunk_clustering: bool = False,
-    ) -> list[Chunk]:
-        """_summary_
-
-        Args:
-            file (File): The file to read, analyse layout and chunk.
-            chunk_clustering (bool): Whether to merge small semantically similar chunks.
-                Defaults to False.
-        Raises:
-            ValueError: Will raise when a file is not supported.
-
-        Returns:
-            List[Chunk]: The chunks generated from the given file.
-        """
-        chunks = other_chunker(file)
-
-        if chunk_clustering:
-            chunks = cluster_chunks(chunks, embedding_model=self.embedding_model)
-
-        return chunks
-=======
 def chunk_file(
     file: File,
     embedding_model: Optional[SentenceTransformer] = None,
@@ -86,5 +54,4 @@
     if embedding_model is not None:
         chunks = cluster_chunks(chunks, embedding_model=embedding_model)
 
-    return chunks
->>>>>>> 8ee9df79
+    return chunks