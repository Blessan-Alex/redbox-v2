import json
import os
from datetime import date
from typing import Optional, Any

import dotenv
from langchain.chains import MapReduceDocumentsChain, ReduceDocumentsChain
from langchain.chains.combine_documents.base import BaseCombineDocumentsChain
from langchain.chains.combine_documents.stuff import StuffDocumentsChain
from langchain.chains.llm import LLMChain
from langchain.chains.qa_with_sources import load_qa_with_sources_chain
from langchain.memory import ConversationBufferMemory
from langchain_community.embeddings import (
    HuggingFaceEmbeddings,
    SentenceTransformerEmbeddings,
)
from langchain_community.vectorstores import Chroma
from pyprojroot import here

from redbox.llm.prompts.chat import (
    CONDENSE_QUESTION_PROMPT,
    STUFF_DOCUMENT_PROMPT,
    WITH_SOURCES_PROMPT,
)
from redbox.llm.prompts.spotlight import SPOTLIGHT_COMBINATION_TASK_PROMPT
from redbox.llm.spotlight.spotlight import (
    key_actions_task,
    key_discussion_task,
    key_people_task,
    summary_task,
)
from redbox.models.file import Chunk, File
from redbox.models.spotlight import Spotlight, SpotlightTask

dotenv.load_dotenv(os.path.join(here(), ".env"))


class LLMHandler(object):
    """A class to handle RedBox data suffused interactions with a given LLM"""

    def __init__(
        self,
        llm,
        user_uuid: str,
        vector_store: Optional[Chroma] = None,
        embedding_function: Optional[HuggingFaceEmbeddings] = None,
    ):
        """Initialise LLMHandler

        Args:
            llm (_type_): _description_
            user_uuid: Session to load data from and save data to.
            vector_store (Optional[Chroma], optional): _description_.
            Defaults to None.
            embedding_function (Optional[HuggingFaceEmbeddings], optional):
            _description_. Defaults to None.
        """

        self.llm = llm
        self.user_uuid = user_uuid

        self.embedding_function = (
            embedding_function or self._create_embedding_function()
        )

        self.vector_store = vector_store or self._create_vector_store()

        self.memory = ConversationBufferMemory(
            memory_key="chat_history", return_messages=True
        )

    def _create_vector_store(self) -> Chroma:
        """Initialises Chrome VectorDB on known DB dir in data

        Returns:
            Chroma: the langchain vectorstore object for Chroma
        """
        embedder = self.embedding_function
        persist_directory = os.path.join("data", self.user_uuid, "db")
        return Chroma(embedding_function=embedder, persist_directory=persist_directory)

    def _create_embedding_function(self) -> SentenceTransformerEmbeddings:
        """Initialises our vectorisation method.

        Returns:
            SentenceTransformerEmbeddings: object to run text embedding
        """
        return SentenceTransformerEmbeddings()

<<<<<<< HEAD
    def add_chunks_to_vector_store(self, chunks: List[Chunk]) -> None:
=======
    def clear_cache(self) -> None:
        if self.cache is not None:
            self.cache.clear()

    def add_chunks_to_vector_store(self, chunks: list[Chunk]) -> None:
>>>>>>> 18ff20c6
        """Takes a list of Chunks and embedds them into the vector store

        Args:
            chunks (List[Chunk]): The chunks to be added to the vector store
        """

        metadatas = [dict(chunk.metadata) for chunk in chunks]

        for i, chunk in enumerate(chunks):
            # add other chunk fields to metadata
            metadatas[i]["uuid"] = chunk.uuid
            metadatas[i]["parent_file_uuid"] = chunk.parent_file_uuid
            metadatas[i]["index"] = chunk.index
            metadatas[i]["created_datetime"] = chunk.created_datetime
            metadatas[i]["token_count"] = chunk.token_count
            metadatas[i]["text_hash"] = chunk.text_hash

        sanitised_metadatas = []

        for metadata in metadatas:
            for k, v in metadata.items():
                if isinstance(v, list) or isinstance(v, dict):
                    # Converting {k} metadata into JSON string to make vectorstore safe
                    metadata[k] = json.dumps(metadata[k], ensure_ascii=False)

            sanitised_metadatas.append(metadata)

        # it requires tha batch size to be smaller than 166 but some documents have >300 chunks
        batch_size = 160
        for i in range(0, len(chunks), batch_size):
            self.vector_store.add_texts(
                texts=[chunk.text for chunk in chunks[i : i + batch_size]],
                metadatas=[meta for meta in sanitised_metadatas[i : i + batch_size]],
                ids=[chunk.uuid for chunk in chunks[i : i + batch_size]],
            )

    def chat_with_rag(
        self,
        user_question: str,
        user_info: dict,
        chat_history: Optional[list] = None,
        callbacks: Optional[list] = None,
    ) -> tuple[dict, BaseCombineDocumentsChain]:
        """Answers user question by retrieving context from content stored in
        Vector DB

        Args:
            user_question (str): The message or query being posed by user
            chat_history (list, optional): The message history of the chat to
            add context. Defaults to [].

        Returns:
            dict: A dictionary with the new chat_history:list and the answer
            BaseCombineDocumentsChain: docs-with-sources-chain
        """

        docs_with_sources_chain = load_qa_with_sources_chain(
            self.llm,
            chain_type="stuff",
            prompt=WITH_SOURCES_PROMPT,
            document_prompt=STUFF_DOCUMENT_PROMPT,
            verbose=True,
        )

        condense_question_chain = LLMChain(
            llm=self.llm, prompt=CONDENSE_QUESTION_PROMPT
        )

        # split chain manually, so that the standalone question doesn't leak into chat
        # should we display some waiting message instead?
        standalone_question = condense_question_chain(
            {
                "question": user_question,
                "chat_history": chat_history or [],
                # "user_info": user_info,
                # "current_date": date.today().isoformat()
            }
        )["text"]

        docs = self.vector_store.as_retriever().get_relevant_documents(
            standalone_question,
        )

        result = docs_with_sources_chain(
            {
                "question": standalone_question,
                "input_documents": docs,
                "user_info": user_info,
                "current_date": date.today().isoformat(),
            },
            callbacks=callbacks or [],
        )
        return result, docs_with_sources_chain

    def get_spotlight_tasks(self, files: list[File], file_hash: str) -> Spotlight:
        spotlight = Spotlight(
            files=files,
            file_hash=file_hash,
            tasks=[
                summary_task,
                key_discussion_task,
                key_actions_task,
                key_people_task,
            ],
        )
        return spotlight

    def run_spotlight_task(
        self,
        spotlight: Spotlight,
        task: SpotlightTask,
        user_info: dict,
        callbacks: Optional[list] = None,
        map_reduce: bool = False,
        token_max: int = 100_000,
    ) -> tuple[Any, StuffDocumentsChain | MapReduceDocumentsChain]:
        map_chain = LLMChain(llm=self.llm, prompt=task.prompt_template)  # type: ignore
        regular_chain = StuffDocumentsChain(
            llm_chain=map_chain, document_variable_name="text"
        )

        reduce_chain = LLMChain(llm=self.llm, prompt=SPOTLIGHT_COMBINATION_TASK_PROMPT)
        combine_documents_chain = StuffDocumentsChain(
            llm_chain=reduce_chain, document_variable_name="text"
        )
        reduce_documents_chain = ReduceDocumentsChain(
            combine_documents_chain=combine_documents_chain,
            collapse_documents_chain=combine_documents_chain,
            token_max=token_max,
        )
        map_reduce_chain = MapReduceDocumentsChain(
            llm_chain=map_chain,
            reduce_documents_chain=reduce_documents_chain,
            document_variable_name="text",
            return_intermediate_steps=False,
        )

        if map_reduce:
            result = map_reduce_chain.run(
                user_info=user_info,
                current_date=date.today().isoformat(),
                input_documents=spotlight.to_documents(),
                callbacks=callbacks or [],
            )
            return result, map_reduce_chain
        else:
            result = regular_chain.run(
                user_info=user_info,
                current_date=date.today().isoformat(),
                input_documents=spotlight.to_documents(),
                callbacks=callbacks or [],
            )

            return result, regular_chain<|MERGE_RESOLUTION|>--- conflicted
+++ resolved
@@ -1,7 +1,7 @@
 import json
 import os
 from datetime import date
-from typing import Optional, Any
+from typing import Any, Optional
 
 import dotenv
 from langchain.chains import MapReduceDocumentsChain, ReduceDocumentsChain
@@ -87,15 +87,7 @@
         """
         return SentenceTransformerEmbeddings()
 
-<<<<<<< HEAD
-    def add_chunks_to_vector_store(self, chunks: List[Chunk]) -> None:
-=======
-    def clear_cache(self) -> None:
-        if self.cache is not None:
-            self.cache.clear()
-
     def add_chunks_to_vector_store(self, chunks: list[Chunk]) -> None:
->>>>>>> 18ff20c6
         """Takes a list of Chunks and embedds them into the vector store
 
         Args:
