--- conflicted
+++ resolved
@@ -53,17 +53,13 @@
 boto3-stubs = "^1.34.106"
 moto = {extras = ["s3"], version = "^5.0.5"}
 httpx = "^0.27.0"
-<<<<<<< HEAD
+websockets = "^12.0"
 pyarrow = "^16.1.0"
 deepeval = "^0.21.48"
 minio = "^7.2.7"
 python-jose="^3.3.0"
 jsonlines="^4.0.0"
 ipywidgets="^8.1.2"
-
-=======
-websockets = "^12.0"
->>>>>>> 0c17d640
 
 
 [tool.poetry.group.ai.dependencies]
