[tool.ruff]
line-length = 120
target-version = 'py311'

[tool.poetry]
name = "redbox"
version = "1.0.0"
description = ""
authors = ["i.AI <i-dot-ai-enquiries@cabinetoffice.gov.uk>"]
license = "MIT"
readme = "README.md"

[tool.poetry.dependencies]
python = ">=3.11,<3.12"
pydantic = "^2.7.1"
elasticsearch = "^8.13.1"
langchain = "^0.1.19"
tiktoken = "^0.7.0"
boto3 = "^1.34.106"
pydantic-settings = "^2.2.1"
sentence-transformers = "^2.6.0"
unstructured = {version = "0.13.7", extras = ["all-docs"]}
torch = "2.2.2"


[tool.poetry.group.api.dependencies]
fastapi = "^0.111.0"
faststream = {extras = ["redis"], version = "<0.5.0"}
uvicorn = "^0.29.0"
langchain-elasticsearch = "^0.2.0"
python-multipart = "^0.0.9"
python-jose = "^3.3.0"
websockets = "^12.0"

[tool.poetry.group.worker.dependencies]
opencv-python-headless = "^4.9.0.80"
nltk = "^3.8.1"

[tool.poetry.group.dev.dependencies]
bumpversion = "^0.6.0"
pytest = "^8.1.1"
pytest-env = "^1.1.1"
pytest-mock = "^3.14.0"
pytest-cov = "^5.0.0"
ruff = "^0.4.4"
bandit = "^1.7.8"
detect-secrets = "^1.5.0"
mypy = "^1.9.0"
types-python-dateutil = "^2.9.0.20240315"
types-markdown = "^3.6.0.20240316"
types-pytz = "^2024.1.0.20240203"
pytest-asyncio = "^0.23.6"
boto3-stubs = "^1.34.106"
moto = {extras = ["s3"], version = "^5.0.5"}
httpx = "^0.27.0"
<<<<<<< HEAD
playwright = "^1.43"
pytest-playwright = "^0.5"
axe-playwright-python = "^0.1"
=======
websockets = "^12.0"
>>>>>>> 0c17d640


[tool.poetry.group.ai.dependencies]
anthropic = "^0.25.8"
litellm = "^1.37.12"
openai = "^1.28.0"


[tool.poetry.group.docs.dependencies]
mkdocs = "^1.5.3"
mkdocstrings = {extras = ["python"], version = "^0.25.1"}
mkdocs-material = "^9.5.21"
mkdocs-mermaid2-plugin = "^1.1.1"
markdown-mdantic = "^2.1.0"
pygments = "^2.18.0"
mkapi = "^2.1.0"
griffe-typingdoc = "^0.2.5"
mkdocs-git-revision-date-localized-plugin = "^1.2.5"
mkdocs-glightbox = "^0.4.0"

[build-system]
requires = ["poetry-core"]
build-backend = "poetry.core.masonry.api"

[tool.poetry.scripts]
download-model = 'download_embedder:download'

[tool.ruff.format]
exclude = ["django_app/redbox_app/redbox_core/migrations/*.py"]

[tool.ruff.lint]
# Dribble in those we have commented out, asterisked ones first
select = [
    "A",
    "B",
    "C",
    "E",
    "F",
    "G",
    "I",
    "N",
    "Q",
    "S",
    "T",
    "W",
    "ASYNC",
    "ARG",
    "BLE",
    "LOG",
    "COM",
    "DJ",
    "DTZ",
    "EM",
    "EXE",
    "ICN",
    "ISC",
    "LOG",
    "NPY",
    "PD",
    "PGH",
    "PIE",
#*    "PL",
    "PT",
    "PTH",
    "PYI",
    "RET",
    "RSE",
    "RUF",
    "SIM",
    "SLF",
    "TCH",
#*    "TD",
    "TID",
    "TRY",
    "UP",
    "YTT",
]
exclude = ["django_app/redbox_app/redbox_core/migrations/*.py", "out/*"]
ignore = ["COM812", "DJ001", "RET505", "RET508"]

[tool.ruff.lint.per-file-ignores]
"tests/*" = ["S101", "S106"]
"*/tests/*" = ["S101", "S106"]
"django_app/tests_playwright/*" = ["S101", "S106"]
"worker/*" = ["B008"]
"redbox/*" = ["TCH003"]
"redbox/tests/*" = ["ARG001"]
"*/admin.py" = ["RUF012"]
"*/models.py" = ["RUF012"]<|MERGE_RESOLUTION|>--- conflicted
+++ resolved
@@ -53,13 +53,10 @@
 boto3-stubs = "^1.34.106"
 moto = {extras = ["s3"], version = "^5.0.5"}
 httpx = "^0.27.0"
-<<<<<<< HEAD
+websockets = "^12.0"
 playwright = "^1.43"
 pytest-playwright = "^0.5"
 axe-playwright-python = "^0.1"
-=======
-websockets = "^12.0"
->>>>>>> 0c17d640
 
 
 [tool.poetry.group.ai.dependencies]
