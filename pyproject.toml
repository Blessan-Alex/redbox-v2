--- conflicted
+++ resolved
@@ -6,7 +6,7 @@
 name = "redbox"
 version = "1.0.0"
 description = ""
-authors = ["i.AI <i-dot-ai-enquiries@cabinetoffice.gov.uk"]
+authors = ["i.AI <i-dot-ai-enquiries@cabinetoffice.gov.uk>"]
 license = "MIT"
 readme = "README.md"
 
@@ -51,8 +51,6 @@
 jupyter = "^1.0.0"
 ipykernel = "^6.29.2"
 pre-commit = "^3.6.2"
-<<<<<<< HEAD
-=======
 freezegun = "^1.2.2"
 pep8-naming = "^0.13.3"
 bandit = "^1.7.5"
@@ -60,7 +58,6 @@
 types-python-jose = "^3.3.4.8"
 detect-secrets = "^1.4.0"
 types-pytz = "^2024.1.0.20240203"
->>>>>>> 7fad8b01
 boto3-stubs = "^1.34.55"
 
 
@@ -73,11 +70,7 @@
 anthropic = "^0.18.1"
 litellm = "^1.29.1"
 openai = "^1.13.3"
-<<<<<<< HEAD
 
-=======
-langchain-community = "^0.0.25"
->>>>>>> 7fad8b01
 
 [tool.poetry.group.streamlitapp.dependencies]
 cognitojwt = "^1.4.1"
