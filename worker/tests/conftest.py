--- conflicted
+++ resolved
@@ -4,12 +4,8 @@
 from langchain_core.embeddings import Embeddings
 from langchain_core.embeddings.fake import FakeEmbeddings
 
-<<<<<<< HEAD
 from redbox.models import File
 from redbox.models.settings import Settings
-=======
-from worker.app import env
->>>>>>> b3938488
 
 
 @pytest.fixture(scope="session")
@@ -53,29 +49,4 @@
 
 @pytest.fixture()
 def embedding_model() -> Embeddings:
-<<<<<<< HEAD
-    return FakeEmbeddings(size=3072)
-
-
-@pytest.fixture(scope="session")
-def file_pdf_path() -> Path:
-    return Path(__file__).parents[2] / "tests" / "data" / "pdf" / "Cabinet Office - Wikipedia.pdf"
-
-
-@pytest.fixture(scope="session")
-def file(s3_client, file_pdf_path: Path, env: Settings):
-    file_name = file_pdf_path.name
-    file_type = file_pdf_path.suffix
-
-    with file_pdf_path.open("rb") as f:
-        s3_client.put_object(
-            Bucket=env.bucket_name,
-            Body=f.read(),
-            Key=file_name,
-            Tagging=f"file_type={file_type}",
-        )
-
-    return File(key=file_name, bucket=env.bucket_name, creator_user_uuid=uuid4())
-=======
-    return FakeEmbeddings(size=3072)
->>>>>>> b3938488
+    return FakeEmbeddings(size=3072)