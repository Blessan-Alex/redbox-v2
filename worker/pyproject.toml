--- conflicted
+++ resolved
@@ -20,14 +20,7 @@
 pillow-heif = "^0.16.0"
 faststream = {extras = ["redis"], version = "<0.5.0"}
 nltk = "^3.8.1"
-<<<<<<< HEAD
-
 langchain-openai = "^0.1.14"
-
-=======
-unstructured-inference = "^0.7.36"
-unstructured = {version = "<0.14.9", extras = ["all-docs"]}
->>>>>>> cceaa207
 pikepdf = "<9.0.0"
 
 [tool.poetry.group.dev.dependencies]
