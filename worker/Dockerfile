FROM python:3.11-buster as builder

RUN pip install poetry

ENV POETRY_NO_INTERACTION=1 \
    POETRY_VIRTUALENVS_IN_PROJECT=1 \
    POETRY_VIRTUALENVS_CREATE=1 \
    POETRY_CACHE_DIR=/tmp/poetry_cache

WORKDIR /app/
ADD pyproject.toml poetry.lock ./
<<<<<<< HEAD
=======
ADD redbox-core /app/redbox-core
ADD download_embedder.py /app/
ADD README.md /app/README.md
>>>>>>> 9d946319

RUN --mount=type=cache,target=$POETRY_CACHE_DIR poetry install --no-root --no-ansi --with worker,api --without ai,dev

FROM python:3.11-slim-buster as runtime
RUN apt update && apt-get install -y \
    poppler-utils \
    tesseract-ocr \
    libmagic-dev

ENV VIRTUAL_ENV=/app/.venv \
    PATH="/app/.venv/bin:$PATH"

COPY --from=builder ${VIRTUAL_ENV} ${VIRTUAL_ENV}

<<<<<<< HEAD
=======
WORKDIR /app/
ADD redbox-core/ /app/redbox-core
ADD README.md /app/README.md
ADD worker/ /app/worker
ADD download_embedder.py /app/
ADD worker/download_ocr_models.py /app/

ADD worker/health.sh /app/
RUN chmod +x /app/health.sh

# Download the model
RUN python download_embedder.py --embedding_model ${EMBEDDING_MODEL}

>>>>>>> 9d946319
# Downlaod Sentence Tokenizer
RUN python -m nltk.downloader punkt

# Download POS tagger
RUN python -m nltk.downloader averaged_perceptron_tagger

# Download the OCR models
ADD worker/download_ocr_models.py /app/
RUN python /app/download_ocr_models.py


WORKDIR /app/
ADD redbox/ /app/redbox
ADD worker/ /app/worker

ADD worker/health.sh /app/
RUN chmod +x /app/health.sh

CMD ["faststream", "run", "worker.src.app:app", "--workers", "1"]<|MERGE_RESOLUTION|>--- conflicted
+++ resolved
@@ -8,14 +8,9 @@
     POETRY_CACHE_DIR=/tmp/poetry_cache
 
 WORKDIR /app/
+ADD redbox-core/ /app/redbox-core
+ADD README.md /app
 ADD pyproject.toml poetry.lock ./
-<<<<<<< HEAD
-=======
-ADD redbox-core /app/redbox-core
-ADD download_embedder.py /app/
-ADD README.md /app/README.md
->>>>>>> 9d946319
-
 RUN --mount=type=cache,target=$POETRY_CACHE_DIR poetry install --no-root --no-ansi --with worker,api --without ai,dev
 
 FROM python:3.11-slim-buster as runtime
@@ -29,22 +24,6 @@
 
 COPY --from=builder ${VIRTUAL_ENV} ${VIRTUAL_ENV}
 
-<<<<<<< HEAD
-=======
-WORKDIR /app/
-ADD redbox-core/ /app/redbox-core
-ADD README.md /app/README.md
-ADD worker/ /app/worker
-ADD download_embedder.py /app/
-ADD worker/download_ocr_models.py /app/
-
-ADD worker/health.sh /app/
-RUN chmod +x /app/health.sh
-
-# Download the model
-RUN python download_embedder.py --embedding_model ${EMBEDDING_MODEL}
-
->>>>>>> 9d946319
 # Downlaod Sentence Tokenizer
 RUN python -m nltk.downloader punkt
 
@@ -57,7 +36,8 @@
 
 
 WORKDIR /app/
-ADD redbox/ /app/redbox
+ADD redbox-core/ /app/redbox-core
+ADD README.md /app/README.md
 ADD worker/ /app/worker
 
 ADD worker/health.sh /app/
