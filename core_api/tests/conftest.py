import time
from collections.abc import Generator
from pathlib import Path
from uuid import UUID, uuid4

import pytest
from botocore.exceptions import ClientError
from elasticsearch import Elasticsearch
from fastapi.testclient import TestClient
from jose import jwt
from langchain_community.embeddings import SentenceTransformerEmbeddings
from langchain_community.llms.fake import FakeListLLM
from langchain_core.documents.base import Document
from langchain_core.embeddings.fake import FakeEmbeddings
from langchain_core.runnables import ConfigurableField
from langchain_elasticsearch import ElasticsearchStore

from core_api.src.app import app as application
from core_api.src.retriever import AllElasticsearchRetriever, ParameterisedElasticsearchRetriever
from core_api.tests.retriever.data import ALL_CHUNKS_RETRIEVER_DOCUMENTS, PARAMETERISED_RETRIEVER_DOCUMENTS
from redbox.models import Chunk, File, Settings
from redbox.storage import ElasticsearchStorageHandler


@pytest.fixture()
def env():
    return Settings()


@pytest.fixture()
def s3_client(env):
    _client = env.s3_client()
    try:
        _client.create_bucket(
            Bucket=env.bucket_name,
            CreateBucketConfiguration={"LocationConstraint": env.aws_region},
        )
    except ClientError as e:
        if e.response["Error"]["Code"] != "BucketAlreadyOwnedByYou":
            raise

    return _client


@pytest.fixture()
def es_client(env) -> Elasticsearch:
    return env.elasticsearch_client()


@pytest.fixture()
def app_client() -> TestClient:
    return TestClient(application)


@pytest.fixture()
def alice() -> UUID:
    return uuid4()


@pytest.fixture()
def headers(alice):
    bearer_token = jwt.encode({"user_uuid": str(alice)}, key="nvjkernd")
    return {"Authorization": f"Bearer {bearer_token}"}


@pytest.fixture()
def elasticsearch_storage_handler(es_client, env):
    return ElasticsearchStorageHandler(es_client=es_client, root_index=env.elastic_root_index)


@pytest.fixture()
def file(s3_client, file_pdf_path: Path, alice, env) -> File:
    file_name = file_pdf_path.name
    file_type = file_pdf_path.suffix

    with file_pdf_path.open("rb") as f:
        s3_client.put_object(
            Bucket=env.bucket_name,
            Body=f.read(),
            Key=file_name,
            Tagging=f"file_type={file_type}",
        )

    return File(key=file_name, bucket=env.bucket_name, creator_user_uuid=alice)


@pytest.fixture()
def large_stored_file(elasticsearch_storage_handler, file) -> File:
    elasticsearch_storage_handler.write_item(file)
    elasticsearch_storage_handler.refresh()
    return file


@pytest.fixture()
def stored_file_1(elasticsearch_storage_handler, file) -> File:
    elasticsearch_storage_handler.write_item(file)
    elasticsearch_storage_handler.refresh()
    return file


@pytest.fixture()
def embedding_model_dim() -> int:
    return 3072  # 3-large default size


@pytest.fixture()
def stored_file_chunks(stored_file_1, embedding_model_dim) -> list[Chunk]:
    chunks: list[Chunk] = []
    for i in range(5):
        chunks.append(
            Chunk(
                text="hello",
                index=i,
                embedding=[1] * embedding_model_dim,
                parent_file_uuid=stored_file_1.uuid,
                creator_user_uuid=stored_file_1.creator_user_uuid,
                metadata={"parent_doc_uuid": str(stored_file_1.uuid)},
            )
        )
    return chunks


@pytest.fixture()
def stored_large_file_chunks(stored_file_1, embedding_model_dim) -> list[Chunk]:
    chunks: list[Chunk] = []
    for i in range(5):
        chunks.append(
            Chunk(
                text="hello " * 100,
                index=i,
                embedding=[1] * embedding_model_dim,
                parent_file_uuid=stored_file_1.uuid,
                creator_user_uuid=stored_file_1.creator_user_uuid,
                metadata={"parent_doc_uuid": str(stored_file_1.uuid)},
            )
        )
    return chunks


@pytest.fixture(params=ALL_CHUNKS_RETRIEVER_DOCUMENTS)
def stored_file_all_chunks(request, env, es_client) -> Generator[list[Document], None, None]:
    store = ElasticsearchStore(
        index_name=env.elastic_root_index + "-chunk", es_connection=es_client, query_field="text"
    )
    documents = list(map(Document.parse_obj, request.param))
    doc_ids = store.add_documents(documents)
    yield documents
    store.delete(doc_ids)


@pytest.fixture(params=PARAMETERISED_RETRIEVER_DOCUMENTS)
def stored_file_parameterised(request, env, es_client) -> Generator[list[Document], None, None]:
    store = ElasticsearchStore(
        index_name=env.elastic_root_index + "-chunk", es_connection=es_client, query_field="text"
    )
    documents = list(map(Document.parse_obj, request.param))
    doc_ids = store.add_documents(documents)
    yield documents
    store.delete(doc_ids)


@pytest.fixture()
def other_stored_file_chunks(stored_file_1) -> list[Chunk]:
    new_uuid = uuid4()
    chunks: list[Chunk] = []
    for i in range(5):
        chunks.append(
            Chunk(
                text="hello",
                index=i,
                parent_file_uuid=new_uuid,
                creator_user_uuid=stored_file_1.creator_user_uuid,
                embedding=[1] * 768,
                metadata={"parent_doc_uuid": str(new_uuid)},
            )
        )
    return chunks


@pytest.fixture()
def chunked_file(elasticsearch_storage_handler, stored_file_chunks, stored_file_1) -> File:
    for chunk in stored_file_chunks:
        elasticsearch_storage_handler.write_item(chunk)
    elasticsearch_storage_handler.refresh()
    time.sleep(1)
    return stored_file_1


@pytest.fixture()
def large_chunked_file(elasticsearch_storage_handler, stored_large_file_chunks, stored_file_1) -> File:
    for chunk in stored_large_file_chunks:
        elasticsearch_storage_handler.write_item(chunk)
    elasticsearch_storage_handler.refresh()
    time.sleep(1)
    return stored_file_1


@pytest.fixture()
def file_pdf_path() -> Path:
    return Path(__file__).parents[2] / "tests" / "data" / "pdf" / "Cabinet Office - Wikipedia.pdf"


@pytest.fixture()
def mock_llm():
    return FakeListLLM(responses=["<<TESTING>>"] * 128)


@pytest.fixture()
def embedding_model(embedding_model_dim) -> SentenceTransformerEmbeddings:
    return FakeEmbeddings(size=embedding_model_dim)


@pytest.fixture()
def chunk_index_name(env):
    return f"{env.elastic_root_index}-chunk"


@pytest.fixture()
def all_chunks_retriever(env, es_client) -> AllElasticsearchRetriever:
    return AllElasticsearchRetriever(
        es_client=es_client,
        index_name=f"{env.elastic_root_index}-chunk",
    )


@pytest.fixture()
<<<<<<< HEAD
def parameterised_retriever(env, es_client, embedding_model):
=======
def parameterised_retriever(env, es_client, embedding_model_dim) -> ParameterisedElasticsearchRetriever:
>>>>>>> 7bd796f5
    default_params = {
        "size": env.ai.rag_k,
        "num_candidates": env.ai.rag_num_candidates,
        "match_boost": 1,
        "knn_boost": 1,
        "similarity_threshold": 0,
    }
    return ParameterisedElasticsearchRetriever(
        es_client=es_client,
        index_name=f"{env.elastic_root_index}-chunk",
        params=default_params,
<<<<<<< HEAD
        embedding_model=embedding_model,
        document_mapper=parameterised_document_mapper,
=======
        embedding_model=FakeEmbeddings(size=embedding_model_dim),
>>>>>>> 7bd796f5
    ).configurable_fields(
        params=ConfigurableField(
            id="params", name="Retriever parameters", description="A dictionary of parameters to use for the retriever."
        )
    )<|MERGE_RESOLUTION|>--- conflicted
+++ resolved
@@ -224,11 +224,7 @@
 
 
 @pytest.fixture()
-<<<<<<< HEAD
 def parameterised_retriever(env, es_client, embedding_model):
-=======
-def parameterised_retriever(env, es_client, embedding_model_dim) -> ParameterisedElasticsearchRetriever:
->>>>>>> 7bd796f5
     default_params = {
         "size": env.ai.rag_k,
         "num_candidates": env.ai.rag_num_candidates,
@@ -240,12 +236,7 @@
         es_client=es_client,
         index_name=f"{env.elastic_root_index}-chunk",
         params=default_params,
-<<<<<<< HEAD
-        embedding_model=embedding_model,
-        document_mapper=parameterised_document_mapper,
-=======
         embedding_model=FakeEmbeddings(size=embedding_model_dim),
->>>>>>> 7bd796f5
     ).configurable_fields(
         params=ConfigurableField(
             id="params", name="Retriever parameters", description="A dictionary of parameters to use for the retriever."
