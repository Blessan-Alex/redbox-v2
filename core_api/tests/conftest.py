import time
from pathlib import Path
from uuid import UUID, uuid4

import pytest
from botocore.exceptions import ClientError
from elasticsearch import Elasticsearch
from fastapi.testclient import TestClient
from jose import jwt
from langchain_community.embeddings import SentenceTransformerEmbeddings
from langchain_community.llms.fake import FakeListLLM
from langchain_elasticsearch import ApproxRetrievalStrategy, ElasticsearchStore

from core_api.src.app import app as application
from core_api.src.app import env
from redbox.model_db import MODEL_PATH
from redbox.models import Chunk, File
from redbox.storage import ElasticsearchStorageHandler


@pytest.fixture()
def s3_client():
    _client = env.s3_client()
    try:
        _client.create_bucket(
            Bucket=env.bucket_name,
            CreateBucketConfiguration={"LocationConstraint": env.aws_region},
        )
    except ClientError as e:
        if e.response["Error"]["Code"] != "BucketAlreadyOwnedByYou":
            raise

    return _client


@pytest.fixture()
def es_client() -> Elasticsearch:
    return env.elasticsearch_client()


@pytest.fixture()
def app_client() -> TestClient:
    return TestClient(application)


@pytest.fixture()
def alice() -> UUID:
    return uuid4()


@pytest.fixture()
def headers(alice):
    bearer_token = jwt.encode({"user_uuid": str(alice)}, key="nvjkernd")
    return {"Authorization": f"Bearer {bearer_token}"}


@pytest.fixture()
def elasticsearch_storage_handler(es_client):
    return ElasticsearchStorageHandler(es_client=es_client, root_index=env.elastic_root_index)


@pytest.fixture()
def file(s3_client, file_pdf_path: Path, alice) -> File:
    file_name = file_pdf_path.name
    file_type = file_pdf_path.suffix

    with file_pdf_path.open("rb") as f:
        s3_client.put_object(
            Bucket=env.bucket_name,
            Body=f.read(),
            Key=file_name,
            Tagging=f"file_type={file_type}",
        )

    return File(key=file_name, bucket=env.bucket_name, creator_user_uuid=alice)


@pytest.fixture()
def stored_file_1(elasticsearch_storage_handler, file) -> File:
    elasticsearch_storage_handler.write_item(file)
    elasticsearch_storage_handler.refresh()
    return file


@pytest.fixture()
<<<<<<< HEAD
def embedding_model_dim(embedding_model) -> int:
    return len(embedding_model.embed_query("foo"))


@pytest.fixture()
def stored_file_chunks(stored_file, embedding_model_dim) -> list[Chunk]:
=======
def stored_file_chunks(stored_file_1) -> list[Chunk]:
>>>>>>> a1d930ce
    chunks: list[Chunk] = []
    for i in range(5):
        chunks.append(
            Chunk(
                text="hello",
                index=i,
<<<<<<< HEAD
                embedding=[1] * embedding_model_dim,
                parent_file_uuid=stored_file.uuid,
                creator_user_uuid=stored_file.creator_user_uuid,
=======
                parent_file_uuid=stored_file_1.uuid,
                creator_user_uuid=stored_file_1.creator_user_uuid,
                embedding=[1] * 768,
                metadata={"parent_doc_uuid": str(stored_file_1.uuid)},
>>>>>>> a1d930ce
            )
        )
    return chunks


@pytest.fixture()
def other_stored_file_chunks(stored_file_1) -> list[Chunk]:
    new_uuid = uuid4()
    chunks: list[Chunk] = []
    for i in range(5):
        chunks.append(
            Chunk(
                text="hello",
                index=i,
                parent_file_uuid=new_uuid,
                creator_user_uuid=stored_file_1.creator_user_uuid,
                embedding=[1] * 768,
                metadata={"parent_doc_uuid": str(new_uuid)},
            )
        )
    return chunks


@pytest.fixture()
def chunked_file(elasticsearch_storage_handler, stored_file_chunks, stored_file_1) -> File:
    for chunk in stored_file_chunks:
        elasticsearch_storage_handler.write_item(chunk)
    elasticsearch_storage_handler.refresh()
<<<<<<< HEAD
    time.sleep(1)
    return stored_file
=======
    return stored_file_1
>>>>>>> a1d930ce


@pytest.fixture()
def file_pdf_path() -> Path:
    return Path(__file__).parents[2] / "tests" / "data" / "pdf" / "Cabinet Office - Wikipedia.pdf"


@pytest.fixture()
def mock_llm():
    return FakeListLLM(responses=["<<TESTING>>"] * 128)


@pytest.fixture()
def embedding_model() -> SentenceTransformerEmbeddings:
    return SentenceTransformerEmbeddings(model_name=env.embedding_model, cache_folder=MODEL_PATH)


@pytest.fixture()
<<<<<<< HEAD
def chunk_index_name():
    return f"{env.elastic_root_index}-chunk"
=======
def vector_store(es_client, embedding_model):
    if env.elastic.subscription_level == "basic":
        strategy = ApproxRetrievalStrategy(hybrid=False)
    elif env.elastic.subscription_level in ["platinum", "enterprise"]:
        strategy = ApproxRetrievalStrategy(hybrid=True)
    else:
        message = f"Unknown Elastic subscription level {env.elastic.subscription_level}"
        raise ValueError(message)

    return ElasticsearchStore(
        es_connection=es_client,
        index_name=f"{env.elastic_root_index}-chunk",
        embedding=embedding_model,
        strategy=strategy,
        vector_query_field="embedding",
    )
>>>>>>> a1d930ce
<|MERGE_RESOLUTION|>--- conflicted
+++ resolved
@@ -1,4 +1,3 @@
-import time
 from pathlib import Path
 from uuid import UUID, uuid4
 
@@ -83,50 +82,22 @@
 
 
 @pytest.fixture()
-<<<<<<< HEAD
 def embedding_model_dim(embedding_model) -> int:
     return len(embedding_model.embed_query("foo"))
 
 
 @pytest.fixture()
-def stored_file_chunks(stored_file, embedding_model_dim) -> list[Chunk]:
-=======
-def stored_file_chunks(stored_file_1) -> list[Chunk]:
->>>>>>> a1d930ce
+def stored_file_chunks(stored_file_1, embedding_model_dim) -> list[Chunk]:
     chunks: list[Chunk] = []
     for i in range(5):
         chunks.append(
             Chunk(
                 text="hello",
                 index=i,
-<<<<<<< HEAD
                 embedding=[1] * embedding_model_dim,
-                parent_file_uuid=stored_file.uuid,
-                creator_user_uuid=stored_file.creator_user_uuid,
-=======
                 parent_file_uuid=stored_file_1.uuid,
                 creator_user_uuid=stored_file_1.creator_user_uuid,
-                embedding=[1] * 768,
-                metadata={"parent_doc_uuid": str(stored_file_1.uuid)},
->>>>>>> a1d930ce
-            )
-        )
-    return chunks
-
-
-@pytest.fixture()
-def other_stored_file_chunks(stored_file_1) -> list[Chunk]:
-    new_uuid = uuid4()
-    chunks: list[Chunk] = []
-    for i in range(5):
-        chunks.append(
-            Chunk(
-                text="hello",
-                index=i,
-                parent_file_uuid=new_uuid,
-                creator_user_uuid=stored_file_1.creator_user_uuid,
-                embedding=[1] * 768,
-                metadata={"parent_doc_uuid": str(new_uuid)},
+                metadata={"parent_doc_uuid": str(stored_file_1.new_uuid)},
             )
         )
     return chunks
@@ -137,12 +108,7 @@
     for chunk in stored_file_chunks:
         elasticsearch_storage_handler.write_item(chunk)
     elasticsearch_storage_handler.refresh()
-<<<<<<< HEAD
-    time.sleep(1)
-    return stored_file
-=======
     return stored_file_1
->>>>>>> a1d930ce
 
 
 @pytest.fixture()
@@ -161,10 +127,11 @@
 
 
 @pytest.fixture()
-<<<<<<< HEAD
 def chunk_index_name():
     return f"{env.elastic_root_index}-chunk"
-=======
+
+
+@pytest.fixture()
 def vector_store(es_client, embedding_model):
     if env.elastic.subscription_level == "basic":
         strategy = ApproxRetrievalStrategy(hybrid=False)
@@ -180,5 +147,4 @@
         embedding=embedding_model,
         strategy=strategy,
         vector_query_field="embedding",
-    )
->>>>>>> a1d930ce
+    )