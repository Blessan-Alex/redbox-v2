--- conflicted
+++ resolved
@@ -1,17 +1,9 @@
-<<<<<<< HEAD
-import re
 
 import pytest
 
 from core_api.src.app import env
 from core_api.src.build_chains import build_retrieval_chain, build_summary_chain
-from core_api.src.dependencies import get_es_retriever, get_tokeniser
-from core_api.src.format import format_chunks, get_file_chunked_to_tokens
-=======
-from core_api.src.app import env
-from core_api.src.build_chains import build_retrieval_chain, build_summary_chain
-from core_api.src.dependencies import get_parameterised_retriever
->>>>>>> 50814376
+from core_api.src.dependencies import get_parameterised_retriever, get_tokeniser
 from core_api.src.runnables import (
     make_chat_prompt_from_messages_runnable,
     make_chat_runnable,
@@ -44,7 +36,6 @@
     assert response == "<<TESTING>>"
 
 
-<<<<<<< HEAD
 def test_make_chat_prompt_from_messages_runnable(mock_llm):
     chain = (
         make_chat_prompt_from_messages_runnable(
@@ -88,58 +79,6 @@
     assert response == "<<TESTING>>"
 
 
-def test_format_chunks(stored_file_chunks):
-    formatted_documents = format_chunks(chunks=stored_file_chunks)
-
-    assert isinstance(formatted_documents, str)
-    assert len(list(re.finditer("hello", formatted_documents))) == len(stored_file_chunks)
-
-
-def test_get_file_chunked_to_tokens(chunked_file, elasticsearch_storage_handler):
-    one_document = get_file_chunked_to_tokens(
-        file_uuid=chunked_file.uuid,
-        user_uuid=chunked_file.creator_user_uuid,
-        storage_handler=elasticsearch_storage_handler,
-    )
-
-    assert len(one_document) == 1
-
-    many_documents = get_file_chunked_to_tokens(
-        file_uuid=chunked_file.uuid,
-        user_uuid=chunked_file.creator_user_uuid,
-        storage_handler=elasticsearch_storage_handler,
-        max_tokens=2,
-    )
-
-    assert len(many_documents) > 1
-
-
-def test_make_es_retriever(es_client, chunked_file):
-    retriever = get_es_retriever(es=es_client, env=env)
-
-    one_doc_chunks = retriever.invoke(
-        input={
-            "question": "hello",
-            "file_uuids": [chunked_file.uuid],
-            "user_uuid": chunked_file.creator_user_uuid,
-        }
-    )
-
-    assert {chunked_file.uuid} == {chunk.parent_file_uuid for chunk in one_doc_chunks}
-
-    no_doc_chunks = retriever.invoke(
-        input={
-            "question": "tell me about energy",
-            "file_uuids": [],
-            "user_uuid": chunked_file.creator_user_uuid,
-        }
-    )
-
-    assert len(no_doc_chunks) >= 1
-
-
-=======
->>>>>>> 50814376
 def test_make_condense_question_runnable(mock_llm):
     chain = make_condense_question_runnable(llm=mock_llm)
 
@@ -183,14 +122,9 @@
 
 
 def test_rag_runnable(es_client, mock_llm, chunked_file, env):
-<<<<<<< HEAD
-    retriever = get_es_retriever(es=es_client, env=env)
-    tokeniser = get_tokeniser()
-=======
     retriever = get_parameterised_retriever(es=es_client, env=env)
->>>>>>> 50814376
 
-    chain = build_retrieval_chain(llm=mock_llm, retriever=retriever, tokeniser=tokeniser, env=env)
+    chain = build_retrieval_chain(llm=mock_llm, retriever=retriever, tokeniser=get_tokeniser(), env=env)
 
     previous_history = [
         {"text": "Lorem ipsum dolor sit amet.", "role": "user"},
@@ -213,17 +147,10 @@
     }
 
 
-<<<<<<< HEAD
-def test_summary_runnable(elasticsearch_storage_handler, mock_llm, chunked_file, env):
-    tokeniser = get_tokeniser()
-
+def test_summary_runnable(all_chunks_retriever, mock_llm, chunked_file, env):
     chain = build_summary_chain(
-        llm=mock_llm, storage_handler=elasticsearch_storage_handler, tokeniser=tokeniser, env=env
+        llm=mock_llm, all_chunks_retriever=all_chunks_retriever, tokeniser=get_tokeniser(), env=env
     )
-=======
-def test_summary_runnable(all_chunks_retriever, mock_llm, chunked_file, env):
-    chain = build_summary_chain(llm=mock_llm, all_chunks_retriever=all_chunks_retriever, env=env)
->>>>>>> 50814376
 
     previous_history = [
         {"text": "Lorem ipsum dolor sit amet.", "role": "user"},
