--- conflicted
+++ resolved
@@ -3,13 +3,9 @@
 import pytest
 
 from core_api.src.format import format_chunks, get_file_chunked_to_tokens
-<<<<<<< HEAD
+from core_api.src.routes.chat import build_retrieval_chain
 from core_api.src.runnables import make_es_retriever, make_rag_runnable, make_stuff_document_runnable
-=======
-from core_api.src.routes.chat import build_retrieval_chain
-from core_api.src.runnables import make_stuff_document_runnable
 from redbox.models.chat import ChatRequest
->>>>>>> a1d930ce
 
 
 def test_format_chunks(stored_file_chunks):
@@ -61,7 +57,25 @@
     assert response == "<<TESTING>>"
 
 
-<<<<<<< HEAD
+@pytest.mark.asyncio()
+async def test_build_retrieval_chain(mock_llm, chunked_file, other_stored_file_chunks, vector_store):  # noqa: ARG001
+    request = {
+        "message_history": [
+            {"text": "hello", "role": "user"},
+        ],
+        "selected_files": [{"uuid": chunked_file.uuid}],
+    }
+
+    docs_with_sources_chain, params = await build_retrieval_chain(
+        chat_request=ChatRequest(**request),
+        user_uuid=chunked_file.creator_user_uuid,
+        llm=mock_llm,
+        vector_store=vector_store,
+    )
+
+    assert all(doc.metadata["parent_doc_uuid"] == str(chunked_file.uuid) for doc in params["input_documents"])
+
+
 def test_make_es_retriever(es_client, embedding_model, chunked_file, chunk_index_name):
     retriever = make_es_retriever(es=es_client, embedding_model=embedding_model, chunk_index_name=chunk_index_name)
 
@@ -99,23 +113,4 @@
     )
 
     assert response["response"] == "<<TESTING>>"
-    assert {chunked_file.uuid} == {chunk.parent_file_uuid for chunk in response["sources"]}
-=======
-@pytest.mark.asyncio()
-async def test_build_retrieval_chain(mock_llm, chunked_file, other_stored_file_chunks, vector_store):  # noqa: ARG001
-    request = {
-        "message_history": [
-            {"text": "hello", "role": "user"},
-        ],
-        "selected_files": [{"uuid": chunked_file.uuid}],
-    }
-
-    docs_with_sources_chain, params = await build_retrieval_chain(
-        chat_request=ChatRequest(**request),
-        user_uuid=chunked_file.creator_user_uuid,
-        llm=mock_llm,
-        vector_store=vector_store,
-    )
-
-    assert all(doc.metadata["parent_doc_uuid"] == str(chunked_file.uuid) for doc in params["input_documents"])
->>>>>>> a1d930ce
+    assert {chunked_file.uuid} == {chunk.parent_file_uuid for chunk in response["sources"]}