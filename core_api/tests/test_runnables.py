--- conflicted
+++ resolved
@@ -2,18 +2,13 @@
 
 from core_api.src.format import format_chunks, get_file_chunked_to_tokens
 from core_api.src.runnables import (
-<<<<<<< HEAD
+    make_chat_runnable,
     make_condense_question_runnable,
     make_condense_rag_runnable,
-=======
-    make_chat_runnable,
->>>>>>> 120e935a
     make_es_retriever,
     make_rag_runnable,
     make_stuff_document_runnable,
 )
-<<<<<<< HEAD
-=======
 
 
 def test_make_chat_runnable(mock_llm):
@@ -36,7 +31,6 @@
     )
 
     assert response == "<<TESTING>>"
->>>>>>> 120e935a
 
 
 def test_format_chunks(stored_file_chunks):
