FROM python:3.11-buster as builder

WORKDIR /app/

RUN pip install poetry
ENV POETRY_NO_INTERACTION=1 \
    POETRY_VIRTUALENVS_IN_PROJECT=1 \
    POETRY_VIRTUALENVS_CREATE=1 \
    POETRY_CACHE_DIR=/tmp/poetry_cache

# Add redbox python package and install it with poetry
<<<<<<< HEAD
ADD redbox/ /app/redbox
ADD pyproject.toml poetry.lock /app/
ADD redbox/ /app/redbox
=======
ADD redbox-core/ /app/redbox-core
ADD pyproject.toml poetry.lock README.md download_embedder.py /app/
>>>>>>> 9d946319

RUN --mount=type=cache,target=$POETRY_CACHE_DIR poetry install --no-root --no-ansi --with api,ai --without worker,dev

FROM python:3.11-slim-bookworm as runtime

WORKDIR /app/

RUN apt-get update && apt-get install --yes build-essential curl > /dev/null

ENV VIRTUAL_ENV=/app/.venv \
    PATH="/app/.venv/bin:$PATH"
COPY --from=builder ${VIRTUAL_ENV} ${VIRTUAL_ENV}

COPY core_api/ /app/core_api/
<<<<<<< HEAD
ADD redbox/ /app/redbox
=======
ADD redbox-core/ /app/redbox-core
ADD download_embedder.py /app/
ADD README.md /app/README.md

# Download the model
RUN type=cache python download_embedder.py --embedding_model ${EMBEDDING_MODEL}
>>>>>>> 9d946319

# Run FastAPI
EXPOSE 5002
CMD ["uvicorn", "core_api.src.app:app", "--host", "0.0.0.0", "--port", "5002"]<|MERGE_RESOLUTION|>--- conflicted
+++ resolved
@@ -9,14 +9,8 @@
     POETRY_CACHE_DIR=/tmp/poetry_cache
 
 # Add redbox python package and install it with poetry
-<<<<<<< HEAD
-ADD redbox/ /app/redbox
-ADD pyproject.toml poetry.lock /app/
-ADD redbox/ /app/redbox
-=======
 ADD redbox-core/ /app/redbox-core
-ADD pyproject.toml poetry.lock README.md download_embedder.py /app/
->>>>>>> 9d946319
+ADD pyproject.toml poetry.lock README.md /app/
 
 RUN --mount=type=cache,target=$POETRY_CACHE_DIR poetry install --no-root --no-ansi --with api,ai --without worker,dev
 
@@ -31,16 +25,8 @@
 COPY --from=builder ${VIRTUAL_ENV} ${VIRTUAL_ENV}
 
 COPY core_api/ /app/core_api/
-<<<<<<< HEAD
-ADD redbox/ /app/redbox
-=======
 ADD redbox-core/ /app/redbox-core
-ADD download_embedder.py /app/
 ADD README.md /app/README.md
-
-# Download the model
-RUN type=cache python download_embedder.py --embedding_model ${EMBEDDING_MODEL}
->>>>>>> 9d946319
 
 # Run FastAPI
 EXPOSE 5002
