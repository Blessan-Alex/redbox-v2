FROM python:3.11-buster as builder

WORKDIR /app/

RUN pip install poetry
ENV POETRY_NO_INTERACTION=1 \
    POETRY_VIRTUALENVS_IN_PROJECT=1 \
    POETRY_VIRTUALENVS_CREATE=1 \
    POETRY_CACHE_DIR=/tmp/poetry_cache

# Add redbox python package and install it with poetry
ADD redbox/ /app/redbox
ADD pyproject.toml poetry.lock /app/
ADD download_embedder.py /app/
ADD redbox/ /app/redbox

RUN --mount=type=cache,target=$POETRY_CACHE_DIR poetry install --no-root --no-ansi --with api --without ai,ingester,dev,worker,streamlit-app

FROM python:3.11-slim-buster as runtime
ARG EMBEDDING_MODEL

WORKDIR /app/
<<<<<<< HEAD
RUN poetry install --no-root --no-ansi --with api --without ai,ingest,dev,worker,streamlit-app
=======
>>>>>>> d30c9d99

ENV VIRTUAL_ENV=/app/.venv \
    PATH="/app/.venv/bin:$PATH"
COPY --from=builder ${VIRTUAL_ENV} ${VIRTUAL_ENV}

ADD core_api/src/app.py /app/app.py
ADD download_embedder.py /app/
ADD redbox/ /app/redbox

# Download the model
RUN type=cache python download_embedder.py --model_name ${EMBEDDING_MODEL}

# Run FastAPI
EXPOSE 5002
CMD ["uvicorn", "app:app", "--host", "0.0.0.0", "--port", "5002"]<|MERGE_RESOLUTION|>--- conflicted
+++ resolved
@@ -20,10 +20,6 @@
 ARG EMBEDDING_MODEL
 
 WORKDIR /app/
-<<<<<<< HEAD
-RUN poetry install --no-root --no-ansi --with api --without ai,ingest,dev,worker,streamlit-app
-=======
->>>>>>> d30c9d99
 
 ENV VIRTUAL_ENV=/app/.venv \
     PATH="/app/.venv/bin:$PATH"
