import logging
import os
from collections.abc import Callable
from functools import lru_cache, partial
from typing import Annotated, Any, TypedDict

from elasticsearch import Elasticsearch
from fastapi import Depends
from langchain_community.chat_models import ChatLiteLLM
from langchain_community.embeddings import SentenceTransformerEmbeddings
from langchain_core.embeddings import Embeddings
from langchain_core.retrievers import BaseRetriever
from langchain_core.runnables import ConfigurableField
from langchain_elasticsearch import ApproxRetrievalStrategy, ElasticsearchRetriever, ElasticsearchStore

from redbox.model_db import MODEL_PATH
from redbox.models import Settings
from redbox.models.file import UUID
from redbox.storage import ElasticsearchStorageHandler
from redbox.storage.elasticsearch import hit_to_chunk

logging.basicConfig(level=logging.INFO)
log = logging.getLogger()


@lru_cache(1)
def get_env() -> Settings:
    return Settings()


@lru_cache(1)
def get_elasticsearch_client(env: Annotated[Settings, Depends(get_env)]) -> Elasticsearch:
    return env.elasticsearch_client()


@lru_cache(1)
def get_embedding_model(env: Annotated[Settings, Depends(get_env)]) -> Embeddings:
    embedding_model = SentenceTransformerEmbeddings(model_name=env.embedding_model, cache_folder=MODEL_PATH)
    log.info("Loaded embedding model from environment: %s", env.embedding_model)
    return embedding_model


@lru_cache(1)
def get_storage_handler(
    es: Annotated[Elasticsearch, Depends(get_elasticsearch_client)],
    env: Annotated[Settings, Depends(get_env)],
) -> ElasticsearchStorageHandler:
    return ElasticsearchStorageHandler(es_client=es, root_index=env.elastic_root_index)


@lru_cache(1)
def get_vector_store(
    env: Annotated[Settings, Depends(get_env)],
    es: Annotated[Elasticsearch, Depends(get_elasticsearch_client)],
) -> ElasticsearchStore:
    if env.elastic.subscription_level == "basic":
        strategy = ApproxRetrievalStrategy(hybrid=False)
    elif env.elastic.subscription_level in ["platinum", "enterprise"]:
        strategy = ApproxRetrievalStrategy(hybrid=True)
    else:
        message = f"Unknown Elastic subscription level {env.elastic.subscription_level}"
        raise ValueError(message)

    return ElasticsearchStore(
        es_connection=es,
        index_name=f"{env.elastic_root_index}-chunk",
        embedding=get_embedding_model(env),
        strategy=strategy,
        vector_query_field="embedding",
    )


class ESQuery(TypedDict):
    question: str
    file_uuids: list[UUID]
    user_uuid: UUID


class ESParams(TypedDict):
    size: int
    num_candidates: int
    match_boost: float
    knn_boost: float
    similarity_threshold: float


@lru_cache(1)
def get_es_retriever(
    env: Annotated[Settings, Depends(get_env)], es: Annotated[Elasticsearch, Depends(get_elasticsearch_client)]
) -> BaseRetriever:
    """Creates an Elasticsearch retriever runnable.

    Runnable takes input of a dict keyed to question, file_uuids and user_uuid.

    Runnable returns a list of Chunks.
    """

    def es_query(query: ESQuery, params: ESParams) -> dict[str, Any]:
        vector = get_embedding_model(env).embed_query(query["question"])

<<<<<<< HEAD
        knn_filter = [
            {
                "bool": {
                    "should": [
                        {"term": {"creator_user_uuid.keyword": str(query["user_uuid"])}},
                        {"term": {"metadata.creator_user_uuid.keyword": str(query["user_uuid"])}},
                    ]
                }
            }
        ]

        if len(query["file_uuids"]) != 0:
            knn_filter.append(
                {
                    "bool": {
                        "should": [
                            {"terms": {"parent_file_uuid.keyword": [str(uuid) for uuid in query["file_uuids"]]}},
                            {
                                "terms": {
                                    "metadata.parent_file_uuid.keyword": [str(uuid) for uuid in query["file_uuids"]]
                                }
                            },
                        ]
                    }
                }
            )
=======
        query_filter = [{"term": {"creator_user_uuid.keyword": str(query["user_uuid"])}}]

        if len(query["file_uuids"]) != 0:
            query_filter.append({"terms": {"parent_file_uuid.keyword": [str(uuid) for uuid in query["file_uuids"]]}})
>>>>>>> c66d8aac

        return {
            "size": params["size"],
            "query": {
                "bool": {
                    "should": [
                        {
                            "match": {
                                "text": {
                                    "query": query["question"],
                                    "boost": params["match_boost"],
                                }
                            }
                        },
                        {
                            "knn": {
                                "field": "embedding",
                                "query_vector": vector,
                                "num_candidates": params["num_candidates"],
                                "filter": query_filter,
                                "boost": params["knn_boost"],
                                "similarity": params["similarity_threshold"],
                            }
                        },
                    ],
                    "filter": query_filter,
                }
            },
        }

<<<<<<< HEAD
    return ElasticsearchRetriever(
        es_client=es, index_name=f"{env.elastic_root_index}-chunk", body_func=es_query, document_mapper=hit_to_chunk
=======
    def chunk_mapper(hit: dict[str, Any]) -> Chunk:
        return Chunk(**hit["_source"])

    class ParameterisedElasticsearchRetriever(ElasticsearchRetriever):
        params: ESParams
        body_func: Callable[[str], dict]

        def __init__(self, **kwargs: Any) -> None:
            super().__init__(**kwargs)
            self.body_func = partial(self.body_func, params=self.params)

    default_params = {
        "size": env.ai.rag_k,
        "num_candidates": env.ai.rag_num_candidates,
        "match_boost": 1,
        "knn_boost": 1,
        "similarity_threshold": 0,
    }

    return ParameterisedElasticsearchRetriever(
        es_client=es,
        index_name=f"{env.elastic_root_index}-chunk",
        body_func=es_query,
        document_mapper=chunk_mapper,
        params=default_params,
    ).configurable_fields(
        params=ConfigurableField(
            id="params", name="Retriever parameters", description="A dictionary of parameters to use for the retriever."
        )
>>>>>>> c66d8aac
    )


@lru_cache(1)
def get_llm(env: Annotated[Settings, Depends(get_env)]) -> ChatLiteLLM:
    # Create the appropriate LLM, either openai, Azure, anthropic or bedrock
    if env.openai_api_key is not None:
        log.info("Creating OpenAI LLM Client")
        llm = ChatLiteLLM(
            streaming=True,
            openai_key=env.openai_api_key,
        )
    elif env.azure_openai_api_key is not None:
        log.info("Creating Azure LLM Client")
        log.info("api_base: %s", env.azure_openai_endpoint)
        log.info("api_version: %s", env.openai_api_version)
        log.info("llm_max_tokens: %i", env.llm_max_tokens)

        # this nasty hack is required because, contrary to the docs:
        # using the api_version argument is not sufficient, and we need
        # to use the `OPENAI_API_VERSION` environment variable
        os.environ["AZURE_API_VERSION"] = env.openai_api_version
        os.environ["AZURE_OPENAI_API_KEY"] = env.azure_openai_api_key

        llm = ChatLiteLLM(
            model=env.azure_openai_model,
            streaming=True,
            api_base=env.azure_openai_endpoint,
            max_tokens=env.llm_max_tokens,
        )
    elif env.anthropic_api_key is not None:
        msg = "anthropic LLM not yet implemented"
        log.exception(msg)
        raise ValueError(msg)
    else:
        msg = "Unknown LLM model specified or missing"
        log.exception(msg)
        raise ValueError(msg)
    return llm<|MERGE_RESOLUTION|>--- conflicted
+++ resolved
@@ -98,8 +98,7 @@
     def es_query(query: ESQuery, params: ESParams) -> dict[str, Any]:
         vector = get_embedding_model(env).embed_query(query["question"])
 
-<<<<<<< HEAD
-        knn_filter = [
+        query_filter = [
             {
                 "bool": {
                     "should": [
@@ -111,7 +110,7 @@
         ]
 
         if len(query["file_uuids"]) != 0:
-            knn_filter.append(
+            query_filter.append(
                 {
                     "bool": {
                         "should": [
@@ -125,12 +124,6 @@
                     }
                 }
             )
-=======
-        query_filter = [{"term": {"creator_user_uuid.keyword": str(query["user_uuid"])}}]
-
-        if len(query["file_uuids"]) != 0:
-            query_filter.append({"terms": {"parent_file_uuid.keyword": [str(uuid) for uuid in query["file_uuids"]]}})
->>>>>>> c66d8aac
 
         return {
             "size": params["size"],
@@ -161,13 +154,6 @@
             },
         }
 
-<<<<<<< HEAD
-    return ElasticsearchRetriever(
-        es_client=es, index_name=f"{env.elastic_root_index}-chunk", body_func=es_query, document_mapper=hit_to_chunk
-=======
-    def chunk_mapper(hit: dict[str, Any]) -> Chunk:
-        return Chunk(**hit["_source"])
-
     class ParameterisedElasticsearchRetriever(ElasticsearchRetriever):
         params: ESParams
         body_func: Callable[[str], dict]
@@ -188,13 +174,12 @@
         es_client=es,
         index_name=f"{env.elastic_root_index}-chunk",
         body_func=es_query,
-        document_mapper=chunk_mapper,
+        document_mapper=hit_to_chunk,
         params=default_params,
     ).configurable_fields(
         params=ConfigurableField(
             id="params", name="Retriever parameters", description="A dictionary of parameters to use for the retriever."
         )
->>>>>>> c66d8aac
     )
 
 
