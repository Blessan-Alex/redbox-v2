--- conflicted
+++ resolved
@@ -12,11 +12,7 @@
     File,
     ModelInfo,
     ModelListResponse,
-<<<<<<< HEAD
-    EmbeddingResponse,
-=======
     ProcessingStatusEnum,
->>>>>>> d30c9d99
     Settings,
     StatusResponse,
 )
