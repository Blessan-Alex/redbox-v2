--- conflicted
+++ resolved
@@ -7,15 +7,11 @@
 from semantic_router.layer import RouteLayer
 
 from core_api.src.build_chains import (
-<<<<<<< HEAD
-    build_condense_retrieval_chain,
-    build_map_reduce_summary_chain,
-=======
->>>>>>> 70bd346b
     build_retrieval_chain,
     build_static_response_chain,
     build_summary_chain,
     build_vanilla_chain,
+    build_condense_retrieval_chain,
 )
 from redbox.model_db import MODEL_PATH
 from redbox.models.chat import ChatRoute
@@ -170,12 +166,8 @@
 
 def get_routable_chains(
     retrieval_chain: Annotated[Runnable, Depends(build_retrieval_chain)],
-<<<<<<< HEAD
+    summary_chain: Annotated[Runnable, Depends(build_summary_chain)],
     condense_chain: Annotated[Runnable, Depends(build_condense_retrieval_chain)],
-    summary_chain: Annotated[Runnable, Depends(build_map_reduce_summary_chain)],
-=======
-    summary_chain: Annotated[Runnable, Depends(build_summary_chain)],
->>>>>>> 70bd346b
     vanilla_chain: Annotated[Runnable, Depends(build_vanilla_chain)],
 ):
     global __routable_chains  # noqa: PLW0603
