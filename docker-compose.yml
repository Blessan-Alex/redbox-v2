services:
  django-app:
    image: django-app:latest
    build:
      context: .
      dockerfile: ./django_app/docker/web/Dockerfile
    depends_on:
      - db
    networks:
      - redbox-app-network
    env_file:
      - .env
    volumes:
      - /app/django_app/frontend/node_modules
      - ./django_app:/app/django_app/
    ports:
      - "8090:8090"
  db:
    image: postgres:13
    env_file:
      - .env
    volumes:
      - local_postgres_data:/var/lib/postgresql/data:Z
    networks:
      - redbox-app-network
    ports:
      - "5432:5432"
  requirements:
    image: python:3.11
    profiles:
      - utils
    volumes:
      - ./:/app/:z
  mlflow:
<<<<<<< HEAD
    build:
      context: .
      dockerfile: ./mlflow/docker/Dockerfile
    image: mlflow_server
    ports:
        - "5010:5010"
        - "5020:5020"
    volumes:
      - mlflow-data:/mlflow
  embedder:
    image: redbox-embedder:latest
=======
>>>>>>> d8023502
    build:
      context: .
      dockerfile: ./mlflow/docker/Dockerfile
    image: mlflow_server
    ports:
      - "5010:5010"
    volumes:
      - mlflow-data:/mlflow
  worker:
    image: redbox-worker:latest
    build:
      context: .
      dockerfile: worker/Dockerfile
      args:
        - EMBEDDING_MODEL=${EMBEDDING_MODEL:-}
    env_file:
      - .env
    depends_on:
      - redis
      - elasticsearch
      - minio
    networks:
      - redbox-app-network
    restart: unless-stopped
  core-api:
    image: redbox-core-api:latest
    build:
      context: .
      dockerfile: core_api/Dockerfile
      args:
        - EMBEDDING_MODEL=${EMBEDDING_MODEL:-}
    ports:
      - 5002:5002
    environment:
      - PORT=5002
    env_file:
      - .env
    networks:
      - redbox-app-network
    depends_on:
      - elasticsearch
      - minio
      - redis
    restart: unless-stopped
  minio:
    image: minio/minio
    expose:
      - "9000"
      - "9001"
    ports:
      - "9000:9000"
      - "9001:9001"
    environment:
      - MINIO_ACCESS_KEY=minioadmin
      - MINIO_SECRET_KEY=minioadmin
    command: server --console-address ":9001" /data
    networks:
      - redbox-app-network
    volumes:
      - ./data/objectstore:/data
  elasticsearch:
    image: elasticsearch:8.12.0
    volumes:
      - ./data/elastic/:/usr/share/elasticsearch/data:Z
    ports:
      - 9200:9200
      - 9300:9300
    environment:
      # node.name: elasticsearch
      - ES_JAVA_OPTS=-Xms512m -Xmx512m
      # ELASTIC__PASSWORD: ${ELASTIC__PASSWORD:-}
      - bootstrap.memory_lock=true
      - discovery.type=single-node
      - xpack.security.enabled=false
      - xpack.security.enrollment.enabled=false
      - cluster.routing.allocation.disk.threshold_enabled=false
    networks:
      - redbox-app-network
    restart: unless-stopped
  kibana:
    image: kibana:8.12.0
    ports:
      - 5601:5601
    environment:
      # KIBANA_SYSTEM_PASSWORD: ${KIBANA_SYSTEM_PASSWORD:-}
      # ELASTICSEARCH_PASSWORD: ${ELASTIC__PASSWORD:-}
      # ELASTICSEARCH_HOSTS: "http://elasticsearch:9200"
      # XPACK_SECURITY_ENABLED: "false"
      XPACK_ENCRYPTEDSAVEDOBJECTS_ENCRYPTIONKEY: 19264f57-b71d-46e1-8f20-33be19131a6c
    networks:
      - redbox-app-network
    depends_on:
      - elasticsearch
    restart: unless-stopped
  redis:
    image: redis:7-alpine
    restart: always
    ports:
      - "6379:6379"
    volumes:
      - redis:/data/redis
    env_file:
      - .env
    networks:
      - redbox-app-network
  # frontend-proto:
  #   image: redbox-frontend-proto:latest
  #   build:
  #     context: ./frontend/prototypes/
  #     dockerfile: Dockerfile
  #   env_file:
  #     - .env
  #   ports:
  #     - 3000:3000
  #   networks:
  #     - redbox-app-network
  #   restart: unless-stopped

networks:
  redbox-app-network:
    driver: bridge

volumes:
  elasticsearch:
  redbox-app-data:
  local_postgres_data: {}
  mlflow-data:
  redis:
    driver: local
  redis-insight:<|MERGE_RESOLUTION|>--- conflicted
+++ resolved
@@ -32,30 +32,22 @@
     volumes:
       - ./:/app/:z
   mlflow:
-<<<<<<< HEAD
     build:
       context: .
       dockerfile: ./mlflow/docker/Dockerfile
     image: mlflow_server
     ports:
-        - "5010:5010"
-        - "5020:5020"
-    volumes:
-      - mlflow-data:/mlflow
-  embedder:
-    image: redbox-embedder:latest
-=======
->>>>>>> d8023502
-    build:
-      context: .
-      dockerfile: ./mlflow/docker/Dockerfile
-    image: mlflow_server
-    ports:
-      - "5010:5010"
-    volumes:
-      - mlflow-data:/mlflow
-  worker:
-    image: redbox-worker:latest
+      - 5010:5010
+      - 5020:5020
+    env_file:
+      - .env
+    depends_on:
+      - redis
+    networks:
+      - redbox-app-network
+    restart: unless-stopped
+  ingester:
+    image: redbox-ingester:latest
     build:
       context: .
       dockerfile: worker/Dockerfile
