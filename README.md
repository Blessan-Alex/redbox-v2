--- conflicted
+++ resolved
@@ -47,21 +47,6 @@
 
 ```txt
 redbox-copilot/
-<<<<<<< HEAD
-├── app/
-│  ├── frontend/
-│  ├── django_app/
-│  │   ├── Dockerfile
-│  │   └── pyproject.toml
-│  └── workers/
-│     ├── embed
-│     │  ├── Dockerfile
-│     │  └── pyproject.toml
-│     └── ingest
-│        ├── Dockerfile
-│        └── pyproject.toml
-├── legacy_app/
-=======
 ├── frontend/
 ├── django_app
 │  ├── app/
@@ -78,7 +63,6 @@
 │  ├── src/
 │  │  └── app.py
 │  ├── tests/
->>>>>>> 78a41a56
 │  └── Dockerfile
 ├── redbox/
 │  ├── exceptions/
