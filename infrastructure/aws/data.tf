--- conflicted
+++ resolved
@@ -1,8 +1,8 @@
 locals {
-  record_prefix = terraform.workspace == "prod" ? var.project_name : "${var.project_name}-${terraform.workspace}"
-  django_host   = "${local.record_prefix}.${var.domain_name}"
+  record_prefix     = terraform.workspace == "prod" ? var.project_name : "${var.project_name}-${terraform.workspace}"
+  django_host       = "${local.record_prefix}.${var.domain_name}"
   unstructured_host = "${aws_service_discovery_service.unstructured_service_discovery_service.name}.${aws_service_discovery_private_dns_namespace.private_dns_namespace.name}"
-  name          = "${var.team_name}-${terraform.workspace}-${var.project_name}"
+  name              = "${var.team_name}-${terraform.workspace}-${var.project_name}"
 
   core_api_environment_variables = merge(
     local.worker_environment_variables,
@@ -35,8 +35,8 @@
   django_app_environment_variables = merge({
     "AWS_REGION" : var.region,
     "UNSTRUCTURED_HOST" : local.unstructured_host
-  }, local.django_lambda_environment_variables
-  , local.worker_environment_variables,
+    }, local.django_lambda_environment_variables
+    , local.worker_environment_variables,
   )
 
   django_lambda_environment_variables = {
@@ -76,15 +76,9 @@
     "ENVIRONMENT" : upper(terraform.workspace),
     "DEBUG" : terraform.workspace == "dev",
     "AWS_REGION" : var.region,
-<<<<<<< HEAD
     "worker_ingest_min_chunk_size" : var.worker_ingest_min_chunk_size,
     "worker_ingest_max_chunk_size" : var.worker_ingest_max_chunk_size,
-    "UNSTRUCTURED_HOST" : "${aws_service_discovery_service.unstructured_service_discovery_service.name}.${aws_service_discovery_private_dns_namespace.private_dns_namespace.name}",
-=======
-    "worker_ingest_min_chunk_size": var.worker_ingest_min_chunk_size,
-    "worker_ingest_max_chunk_size": var.worker_ingest_max_chunk_size,
     "UNSTRUCTURED_HOST" : local.unstructured_host
->>>>>>> a3dd8584
   }
 
   core_secrets = {
@@ -122,14 +116,7 @@
     "POSTGRES_USER" : module.rds.rds_instance_username,
     "GOVUK_NOTIFY_API_KEY" : var.govuk_notify_api_key,
     "SENTRY_DSN" : var.sentry_dsn,
-<<<<<<< HEAD
     "SLACK_NOTIFICATION_URL" : var.slack_url
-  }
-
-  worker_secrets = {
-=======
-    "SLACK_NOTIFICATION_URL": var.slack_url
->>>>>>> a3dd8584
     "ELASTIC__API_KEY" : var.elastic_api_key,
     "ELASTIC__CLOUD_ID" : var.cloud_id,
     "EMBEDDING_OPENAI_API_KEY" : var.embedding_openai_api_key,
