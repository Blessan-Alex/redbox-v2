--- conflicted
+++ resolved
@@ -12,11 +12,7 @@
 	poetry run streamlit run legacy_app/Welcome.py --server.port 8501
 
 run:
-<<<<<<< HEAD
-	docker compose up -d elasticsearch kibana app embed minio miniocreatebuckets core-api
-=======
-	docker compose up -d elasticsearch kibana app embed minio miniocreatebuckets rabbitmq
->>>>>>> ecd2d53b
+	docker compose up -d elasticsearch kibana app embed minio miniocreatebuckets rabbitmq core-api
 
 stop:
 	docker compose down
