.PHONY: app reqs

-include .env
export


reqs:
	poetry install


app:
	poetry run streamlit run legacy_app/Welcome.py --server.port 8501

run:
	docker compose up -d elasticsearch kibana app embed minio miniocreatebuckets rabbitmq core-api db django-app

stop:
	docker compose down

clean:
	docker compose down -v --rmi all --remove-orphans

build:
	docker compose build

rebuild:
	docker compose build --no-cache

<<<<<<< HEAD
test:
	poetry run pytest tests --ignore django_app --cov=redbox -v --cov-report=term-missing --cov-fail-under=35

test-django:
	docker-compose up -d db
	docker-compose run --env ENVIRONMENT="TEST" --env PYTHONPATH=/app/django_app/ django-app poetry run pytest /app/django_app/tests/ --ds redbox_app.settings -v --cov=redbox_app.redbox_core --cov-fail-under 10
=======
test-embed:
	poetry install --no-root --no-ansi --with worker,embed,api,dev --without ai,ingest
	poetry run pytest embed/tests --cov=embed/src -v --cov-report=term-missing --cov-fail-under=45

test-redbox:
	poetry install --no-root --no-ansi --with worker,api,dev --without embed,ai,streamlit-app,ingest
	poetry run pytest redbox/tests --cov=redbox -v --cov-report=term-missing --cov-fail-under=45
>>>>>>> 78a41a56

lint:
	poetry run ruff check .

format:
	poetry run ruff format .
	# additionally we format, but not lint, the notebooks
	# poetry run ruff format **/*.ipynb

safe:
	poetry run bandit -ll -r ./redbox
	poetry run bandit -ll -r ./django_app
	poetry run mypy ./redbox --ignore-missing-imports
	poetry run mypy ./django_app --ignore-missing-imports

checktypes:
<<<<<<< HEAD
	poetry run mypy redbox app tests --ignore-missing-imports
	# poetry run mypy legacy_app --follow-imports skip --ignore-missing-imports

check-migrations:
	docker-compose build django-app
	docker-compose run --env ENVIRONMENT="TEST" django-app poetry run python /app/django_app/manage.py migrate
	docker-compose run --env ENVIRONMENT="TEST" django-app poetry run python /app/django_app/manage.py makemigrations --check

reset-db:
	docker-compose down db --volumes
	docker-compose up -d db
=======
	poetry run mypy redbox embed ingest --ignore-missing-imports
	# poetry run mypy legacy_app --follow-imports skip --ignore-missing-imports
>>>>>>> 78a41a56
<|MERGE_RESOLUTION|>--- conflicted
+++ resolved
@@ -26,14 +26,6 @@
 rebuild:
 	docker compose build --no-cache
 
-<<<<<<< HEAD
-test:
-	poetry run pytest tests --ignore django_app --cov=redbox -v --cov-report=term-missing --cov-fail-under=35
-
-test-django:
-	docker-compose up -d db
-	docker-compose run --env ENVIRONMENT="TEST" --env PYTHONPATH=/app/django_app/ django-app poetry run pytest /app/django_app/tests/ --ds redbox_app.settings -v --cov=redbox_app.redbox_core --cov-fail-under 10
-=======
 test-embed:
 	poetry install --no-root --no-ansi --with worker,embed,api,dev --without ai,ingest
 	poetry run pytest embed/tests --cov=embed/src -v --cov-report=term-missing --cov-fail-under=45
@@ -41,7 +33,10 @@
 test-redbox:
 	poetry install --no-root --no-ansi --with worker,api,dev --without embed,ai,streamlit-app,ingest
 	poetry run pytest redbox/tests --cov=redbox -v --cov-report=term-missing --cov-fail-under=45
->>>>>>> 78a41a56
+
+test-django:
+	docker-compose up -d db
+	docker-compose run --env ENVIRONMENT="TEST" --env PYTHONPATH=/app/django_app/ django-app poetry run pytest /app/django_app/tests/ --ds redbox_app.settings -v --cov=redbox_app.redbox_core --cov-fail-under 10
 
 lint:
 	poetry run ruff check .
@@ -58,8 +53,7 @@
 	poetry run mypy ./django_app --ignore-missing-imports
 
 checktypes:
-<<<<<<< HEAD
-	poetry run mypy redbox app tests --ignore-missing-imports
+	poetry run mypy redbox embed ingest --ignore-missing-imports
 	# poetry run mypy legacy_app --follow-imports skip --ignore-missing-imports
 
 check-migrations:
@@ -69,8 +63,4 @@
 
 reset-db:
 	docker-compose down db --volumes
-	docker-compose up -d db
-=======
-	poetry run mypy redbox embed ingest --ignore-missing-imports
-	# poetry run mypy legacy_app --follow-imports skip --ignore-missing-imports
->>>>>>> 78a41a56
+	docker-compose up -d db