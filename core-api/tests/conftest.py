--- conflicted
+++ resolved
@@ -50,7 +50,6 @@
     return f"{env.elastic_root_index}-chunk"
 
 
-<<<<<<< HEAD
 @pytest.fixture(scope="session")
 def elasticsearch_store(es_index, es_client, embedding_model, env: Settings) -> str:
     return ElasticsearchStore(
@@ -59,13 +58,11 @@
         es_connection=es_client,
         vector_query_field=env.embedding_document_field_name,
     )
-=======
 @pytest.fixture(autouse=True)
 def create_index(env, es_index):
     es: Elasticsearch = env.elasticsearch_client()
     if not es.indices.exists(index=es_index):
         es.indices.create(index=es_index)
->>>>>>> f52a7092
 
 
 @pytest.fixture()
