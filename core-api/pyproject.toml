[tool.ruff]
line-length = 120
target-version = 'py311'


[tool.poetry]
name = "core-api"
version = "0.4.0"
description = "RAG application that uses GenAI to chat with and summarise civil service documents"
authors = ["i.AI <i-dot-ai-enquiries@cabinetoffice.gov.uk>"]
license = "MIT"
readme = "../README.md"

[tool.poetry.dependencies]
python = ">=3.11,<3.12"
redbox = {path="../redbox-core", develop=true}
pydantic = "^2.7.1"
langchain = "^0.2.6"
tiktoken = "^0.7.0"
boto3 = "^1.34.139"
semantic-router = "^0.0.48"
faststream = {extras = ["redis"], version = "<0.5.0"}
fastapi = "^0.111.0"
uvicorn = "^0.30.1"
python-multipart = "^0.0.9"
python-jose = "^3.3.0"
websockets = "^12.0"
langchain_openai = "^0.1.9"
pillow-heif = "<0.17.0"
langchain-elasticsearch = "^0.2.2"
litellm = "^1.41.11"


[tool.poetry.group.dev.dependencies]
pytest = "^8.2.2"
pytest-cov = "^5.0.0"
pytest-asyncio = "^0.23.6"
<<<<<<< HEAD
pytest-dotenv = "^0.5.2"
mypy = "^1.9.0"
=======
pytest-mock = "^3.14.0"
>>>>>>> c459d57f
moto = {extras = ["s3"], version = "^5.0.10"}
jsonlines = "^4.0.0"
deepeval = "^0.21.64"


[build-system]
requires = ["poetry-core"]
build-backend = "poetry.core.masonry.api"

[tool.pytest.ini_options]
addopts = "--import-mode=importlib"
env_override_existing_values = 1
env_files = [
    ".env.test",
    ".env"
]
markers = [
    "incremental: marks tests as incremental (deselect with '-m \"not incremental\"')",
    "ai: marks tests as using a live LLM (deselect with '-m \"not ai\"')"
]<|MERGE_RESOLUTION|>--- conflicted
+++ resolved
@@ -35,12 +35,9 @@
 pytest = "^8.2.2"
 pytest-cov = "^5.0.0"
 pytest-asyncio = "^0.23.6"
-<<<<<<< HEAD
 pytest-dotenv = "^0.5.2"
 mypy = "^1.9.0"
-=======
 pytest-mock = "^3.14.0"
->>>>>>> c459d57f
 moto = {extras = ["s3"], version = "^5.0.10"}
 jsonlines = "^4.0.0"
 deepeval = "^0.21.64"
