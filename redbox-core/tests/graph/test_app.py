--- conflicted
+++ resolved
@@ -63,11 +63,8 @@
                 s3_keys=["s3_key_1", "s3_key_2"],
                 user_uuid=uuid4(),
                 chat_history=[],
-<<<<<<< HEAD
                 permitted_s3_keys=["s3_key_1", "s3_key_2"],
-=======
                 ai_settings=AISettings(self_route_enabled=True),
->>>>>>> 498b8d37
             ),
             test_data=[
                 RedboxTestData(
@@ -169,11 +166,8 @@
                 s3_keys=["s3_key"],
                 user_uuid=uuid4(),
                 chat_history=[],
-<<<<<<< HEAD
-                permitted_s3_keys=["s3_key"],
-=======
+                permitted_s3_keys=["s3_key"],
                 ai_settings=AISettings(self_route_enabled=True),
->>>>>>> 498b8d37
             ),
             test_data=[
                 RedboxTestData(
