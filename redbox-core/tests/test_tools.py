from typing import Annotated, Any
<<<<<<< HEAD
from urllib.parse import urlparse
from uuid import UUID, uuid4
=======
from uuid import UUID, uuid4
from urllib.parse import urlparse
>>>>>>> f018e319

import pytest
from elasticsearch import Elasticsearch
from langchain_core.embeddings.fake import FakeEmbeddings
from langchain_core.tools import tool
from langgraph.prebuilt import InjectedState

from redbox.graph.nodes.tools import (
    build_search_documents_tool,
<<<<<<< HEAD
    build_search_wikipedia_tool,
    has_injected_state,
    is_valid_tool,
)
from redbox.models import Settings
from redbox.models.chain import AISettings, RedboxQuery, RedboxState
from redbox.models.file import ChunkResolution
=======
    has_injected_state,
    is_valid_tool,
    build_search_wikipedia_tool,
)
from redbox.models import Settings
from redbox.models.chain import AISettings, RedboxQuery, RedboxState
from redbox.models.file import ChunkMetadata, ChunkResolution
>>>>>>> f018e319
from redbox.test.data import RedboxChatTestCase
from redbox.transform import flatten_document_state
from tests.retriever.test_retriever import TEST_CHAIN_PARAMETERS


def test_is_valid_tool():
    @tool
    def tool_with_type_hinting() -> dict[str, Any]:
        """Tool that returns a dictionary update."""
        return {"key": "value"}

    @tool
    def tool_without_type_hinting():
        """Tool that returns a dictionary update."""
        return {"key": "value"}

    assert is_valid_tool(tool_with_type_hinting)
    assert not is_valid_tool(tool_without_type_hinting)


def test_has_injected_state():
    @tool
    def tool_with_injected_state(
        query: str, state: Annotated[dict, InjectedState]
    ) -> dict[str, Any]:
        """Tool that returns a dictionary update."""
        return {"key": "value"}

    @tool
    def tool_without_injected_state(query: str) -> dict[str, Any]:
        """Tool that returns a dictionary update."""
        return {"key": "value"}

    assert has_injected_state(tool_with_injected_state)
    assert not has_injected_state(tool_without_injected_state)


@pytest.mark.parametrize("chain_params", TEST_CHAIN_PARAMETERS)
def test_search_documents_tool(
    chain_params: dict,
    stored_file_parameterised: RedboxChatTestCase,
    es_client: Elasticsearch,
    es_index: str,
    embedding_model: FakeEmbeddings,
    env: Settings,
):
    """
    Tests the search documents tool.

    As this is a slight reworking of the parameterised retriever to
    work more as a tool, we partly just adapt the same unit test.

    Part of the rework is to emit a state, so some of our tests echo
    the structure_documents_* unit tests, which turn document
    lists into a DocumentState.

    Asserts:

    * If documents are selected and there's permission to get them
        * The length of the result is equal to the rag_k parameter
        * The result page content is a subset of all possible correct
        page content
        * The result contains only file_names the user selected
        * The result contains only file_names from permitted S3 keys
    * If documents are selected and there's no permission to get them
        * The length of the result is zero
    * If documents aren't selected and there's permission to get them
        * The length of the result is equal to the rag_k parameter
        * The result page content is a subset of all possible correct
        page content
        * The result contains only file_names from permitted S3 keys
    * If documents aren't selected and there's no permission to get them
        * The length of the result is zero

    And that:

    * The result is an appropriate update to RedboxState
    * The DocumentState is the right shape
    """
    for k, v in chain_params.items():
        setattr(stored_file_parameterised.query.ai_settings, k, v)

    selected_docs = stored_file_parameterised.get_docs_matching_query()
    permitted_docs = stored_file_parameterised.get_all_permitted_docs()

    selected = bool(stored_file_parameterised.query.s3_keys)
    permission = bool(stored_file_parameterised.query.permitted_s3_keys)

    # Build and run
    search = build_search_documents_tool(
        es_client=es_client,
        index_name=es_index,
        embedding_model=embedding_model,
        embedding_field_name=env.embedding_document_field_name,
        chunk_resolution=ChunkResolution.normal,
    )

    result_state = search.invoke(
        {
            "query": stored_file_parameterised.query.question,
            "state": RedboxState(
                request=stored_file_parameterised.query,
                text=stored_file_parameterised.query.question,
            ),
        }
    )

    if not permission:
        # No state update emitted
        assert result_state is None
    else:
        result_docstate = result_state["documents"]
        result_flat = flatten_document_state(result_state["documents"])

        # Check state update is formed as expected
        assert isinstance(result_state, dict)
        assert len(result_state) == 1
        assert "documents" in result_state

        # Check flattened documents match expected, similar to retriever
        assert len(result_flat) == chain_params["rag_k"]
<<<<<<< HEAD
        assert {c.page_content for c in result_flat} <= {
            c.page_content for c in permitted_docs
        }
=======
        assert {c.page_content for c in result_flat} <= {c.page_content for c in permitted_docs}
>>>>>>> f018e319
        assert {c.metadata["original_resource_ref"] for c in result_flat} <= set(
            stored_file_parameterised.query.permitted_s3_keys
        )

        if selected:
<<<<<<< HEAD
            assert {c.page_content for c in result_flat} <= {
                c.page_content for c in selected_docs
            }
=======
            assert {c.page_content for c in result_flat} <= {c.page_content for c in selected_docs}
>>>>>>> f018e319
            assert {c.metadata["original_resource_ref"] for c in result_flat} <= set(
                stored_file_parameterised.query.s3_keys
            )

        # Check docstate is formed as expected, similar to transform tests
        for group_uuid, group_docs in result_docstate.items():
            assert isinstance(group_uuid, UUID)
            assert isinstance(group_docs, dict)

            for doc in group_docs.values():
                assert doc.metadata["uuid"] in group_docs
                assert group_docs[doc.metadata["uuid"]] == doc


def test_wikipedia_tool():
    tool = build_search_wikipedia_tool()
    state_update = tool.invoke(
        {
            "query": "Gordon Brown",
            "state": RedboxState(
                request=RedboxQuery(
                    question="What was the highest office held by Gordon Brown",
                    s3_keys=[],
                    user_uuid=uuid4(),
                    chat_history=[],
                    ai_settings=AISettings(),
                    permitted_s3_keys=[],
                )
            ),
        }
    )
    for document in flatten_document_state(state_update["documents"]):
        assert document.page_content != ""
<<<<<<< HEAD
        assert (
            urlparse(document.metadata["original_resource_ref"]).hostname
            == "en.wikipedia.org"
        )
        assert document.metadata["creator_type"] == "wikipedia"
        # assert document.metadata["source"] == "Wikipedia"
=======
        metadata = ChunkMetadata.model_validate(document.metadata)
        assert urlparse(metadata.original_resource_ref).hostname == "en.wikipedia.org"
        assert metadata.creator_type == "wikipedia"
>>>>>>> f018e319
<|MERGE_RESOLUTION|>--- conflicted
+++ resolved
@@ -1,11 +1,6 @@
 from typing import Annotated, Any
-<<<<<<< HEAD
 from urllib.parse import urlparse
 from uuid import UUID, uuid4
-=======
-from uuid import UUID, uuid4
-from urllib.parse import urlparse
->>>>>>> f018e319
 
 import pytest
 from elasticsearch import Elasticsearch
@@ -15,23 +10,13 @@
 
 from redbox.graph.nodes.tools import (
     build_search_documents_tool,
-<<<<<<< HEAD
     build_search_wikipedia_tool,
     has_injected_state,
     is_valid_tool,
 )
 from redbox.models import Settings
 from redbox.models.chain import AISettings, RedboxQuery, RedboxState
-from redbox.models.file import ChunkResolution
-=======
-    has_injected_state,
-    is_valid_tool,
-    build_search_wikipedia_tool,
-)
-from redbox.models import Settings
-from redbox.models.chain import AISettings, RedboxQuery, RedboxState
 from redbox.models.file import ChunkMetadata, ChunkResolution
->>>>>>> f018e319
 from redbox.test.data import RedboxChatTestCase
 from redbox.transform import flatten_document_state
 from tests.retriever.test_retriever import TEST_CHAIN_PARAMETERS
@@ -153,25 +138,13 @@
 
         # Check flattened documents match expected, similar to retriever
         assert len(result_flat) == chain_params["rag_k"]
-<<<<<<< HEAD
-        assert {c.page_content for c in result_flat} <= {
-            c.page_content for c in permitted_docs
-        }
-=======
         assert {c.page_content for c in result_flat} <= {c.page_content for c in permitted_docs}
->>>>>>> f018e319
         assert {c.metadata["original_resource_ref"] for c in result_flat} <= set(
             stored_file_parameterised.query.permitted_s3_keys
         )
 
         if selected:
-<<<<<<< HEAD
-            assert {c.page_content for c in result_flat} <= {
-                c.page_content for c in selected_docs
-            }
-=======
             assert {c.page_content for c in result_flat} <= {c.page_content for c in selected_docs}
->>>>>>> f018e319
             assert {c.metadata["original_resource_ref"] for c in result_flat} <= set(
                 stored_file_parameterised.query.s3_keys
             )
@@ -205,15 +178,6 @@
     )
     for document in flatten_document_state(state_update["documents"]):
         assert document.page_content != ""
-<<<<<<< HEAD
-        assert (
-            urlparse(document.metadata["original_resource_ref"]).hostname
-            == "en.wikipedia.org"
-        )
-        assert document.metadata["creator_type"] == "wikipedia"
-        # assert document.metadata["source"] == "Wikipedia"
-=======
         metadata = ChunkMetadata.model_validate(document.metadata)
         assert urlparse(metadata.original_resource_ref).hostname == "en.wikipedia.org"
-        assert metadata.creator_type == "wikipedia"
->>>>>>> f018e319
+        assert metadata.creator_type == "wikipedia"