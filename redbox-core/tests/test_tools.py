--- conflicted
+++ resolved
@@ -1,11 +1,6 @@
 from typing import Annotated, Any
-<<<<<<< HEAD
-from urllib.parse import urlparse
-from uuid import UUID, uuid4
-=======
 from uuid import UUID, uuid4
 from urllib.parse import urlparse
->>>>>>> 789bbf6d
 
 import pytest
 from elasticsearch import Elasticsearch
@@ -15,15 +10,9 @@
 
 from redbox.graph.nodes.tools import (
     build_search_documents_tool,
-<<<<<<< HEAD
     build_search_wikipedia_tool,
     has_injected_state,
     is_valid_tool,
-=======
-    has_injected_state,
-    is_valid_tool,
-    build_search_wikipedia_tool,
->>>>>>> 789bbf6d
 )
 from redbox.models import Settings
 from redbox.models.chain import AISettings, RedboxQuery, RedboxState
@@ -148,23 +137,11 @@
         # Check flattened documents match expected, similar to retriever
         assert len(result_flat) == chain_params["rag_k"]
         assert {c.page_content for c in result_flat} <= {c.page_content for c in permitted_docs}
-<<<<<<< HEAD
-        assert {c.metadata["original_resource_ref"] for c in result_flat} <= set(
-            stored_file_parameterised.query.permitted_s3_keys
-        )
-
-        if selected:
-            assert {c.page_content for c in result_flat} <= {c.page_content for c in selected_docs}
-            assert {c.metadata["original_resource_ref"] for c in result_flat} <= set(
-                stored_file_parameterised.query.s3_keys
-            )
-=======
         assert {c.metadata["uri"] for c in result_flat} <= set(stored_file_parameterised.query.permitted_s3_keys)
 
         if selected:
             assert {c.page_content for c in result_flat} <= {c.page_content for c in selected_docs}
             assert {c.metadata["uri"] for c in result_flat} <= set(stored_file_parameterised.query.s3_keys)
->>>>>>> 789bbf6d
 
         # Check docstate is formed as expected, similar to transform tests
         for group_uuid, group_docs in result_docstate.items():
@@ -196,9 +173,5 @@
     for document in flatten_document_state(state_update["documents"]):
         assert document.page_content != ""
         metadata = ChunkMetadata.model_validate(document.metadata)
-<<<<<<< HEAD
-        assert urlparse(metadata.original_resource_ref).hostname == "en.wikipedia.org"
-=======
         assert urlparse(metadata.uri).hostname == "en.wikipedia.org"
->>>>>>> 789bbf6d
-        assert metadata.creator_type == "wikipedia"+        assert metadata.creator_type == "Wikipedia"