--- conflicted
+++ resolved
@@ -14,12 +14,8 @@
 python = ">=3.12,<3.13"
 pydantic = "^2.7.1"
 elasticsearch = "^8.14.0"
-<<<<<<< HEAD
-langchain = "^0.2.6"
 langchain-community = "^0.2.6"
-=======
 langchain = "^0.2.11"
->>>>>>> 46fbeb6e
 langchain_openai = "^0.1.9"
 tiktoken = "^0.7.0"
 boto3 = "^1.34.149"
