--- conflicted
+++ resolved
@@ -25,11 +25,8 @@
 kneed = "^0.8.5"
 langgraph = "^0.2.15"
 langchain-aws = "^0.1.17"
-<<<<<<< HEAD
 wikipedia = "^1.4.0"
-=======
 opensearch-py = "^2.7.1"
->>>>>>> da604f2e
 
 
 [tool.poetry.group.dev.dependencies]
