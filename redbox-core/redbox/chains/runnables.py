import logging
import re
from typing import Any, Callable, Iterable, Iterator

from langchain_core.callbacks.manager import (
    CallbackManagerForLLMRun,
    dispatch_custom_event,
)
from langchain_core.language_models import BaseChatModel
from langchain_core.messages import AIMessage, AIMessageChunk, BaseMessage
from langchain_core.output_parsers import StrOutputParser
from langchain_core.outputs import ChatGeneration, ChatGenerationChunk, ChatResult
<<<<<<< HEAD
from langchain_core.prompts import ChatPromptTemplate
from langchain_core.runnables import (
    Runnable,
    RunnableGenerator,
    RunnableLambda,
    RunnablePassthrough,
    chain,
)
=======
from langchain_core.prompts import ChatPromptTemplate, MessagesPlaceholder
from langchain_core.runnables import Runnable, RunnableGenerator, RunnableLambda, RunnablePassthrough, chain
>>>>>>> 270cf1b2
from tiktoken import Encoding

from redbox.api.format import format_documents
from redbox.chains.activity import log_activity
from redbox.chains.components import get_tokeniser
from redbox.models.chain import ChainChatMessage, PromptSet, RedboxState, get_prompts
from redbox.models.errors import QuestionLengthError
from redbox.models.graph import RedboxEventType
from redbox.transform import (
    flatten_document_state,
    get_all_metadata,
)

log = logging.getLogger()
re_string_pattern = re.compile(r"(\S+)")


def build_chat_prompt_from_messages_runnable(
    prompt_set: PromptSet,
    tokeniser: Encoding = None,
    format_instructions: str = "",
    additional_variables: dict | None = None,
) -> Runnable:
    @chain
    def _chat_prompt_from_messages(state: RedboxState) -> Runnable:
        """
        Create a ChatPromptTemplate as part of a chain using 'chat_history'.
        Returns the PromptValue using values in the input_dict
        """
        ai_settings = state.request.ai_settings
        _tokeniser = tokeniser or get_tokeniser()
        _additional_variables = additional_variables or dict()
        task_system_prompt, task_question_prompt = get_prompts(state, prompt_set)

        log.debug("Setting chat prompt")
        # Set the system prompt to be our composed structure
        # We preserve the format instructions
        system_prompt_message = f"""
            {ai_settings.system_info_prompt}
            {task_system_prompt}
            {ai_settings.persona_info_prompt}
            {ai_settings.caller_info_prompt}
            """
        prompts_budget = len(_tokeniser.encode(task_system_prompt)) + len(_tokeniser.encode(task_question_prompt))
        chat_history_budget = ai_settings.context_window_size - ai_settings.llm_max_tokens - prompts_budget

        if chat_history_budget <= 0:
            raise QuestionLengthError

        truncated_history: list[ChainChatMessage] = []
        for msg in state.request.chat_history[::-1]:
            chat_history_budget -= len(_tokeniser.encode(msg["text"]))
            if chat_history_budget <= 0:
                break
            else:
                truncated_history.insert(0, msg)

        prompt_template_context = (
            state.request.model_dump()
            | {
                "messages": state.messages,
                "formatted_documents": format_documents(flatten_document_state(state.documents)),
            }
            | _additional_variables
        )

        return ChatPromptTemplate(
            messages=(
                [("system", system_prompt_message)]
                + [(msg["role"], msg["text"]) for msg in truncated_history]
                + [MessagesPlaceholder("messages")]
                + [task_question_prompt + "\n\n{format_instructions}"]
            ),
            partial_variables={"format_instructions": format_instructions},
        ).invoke(prompt_template_context)

    return _chat_prompt_from_messages


def build_llm_chain(
    prompt_set: PromptSet,
    llm: BaseChatModel,
    output_parser: Runnable | Callable = None,
    format_instructions: str | None = None,
    final_response_chain: bool = False,
) -> Runnable:
    """Builds a chain that correctly forms a text and metadata state update.

    Permits both invoke and astream_events.
    """
    model_name = getattr(llm, "model_name", "unknown-model")
    _llm = llm.with_config(tags=["response_flag"]) if final_response_chain else llm
    _output_parser = output_parser if output_parser else StrOutputParser()

    _llm_text_and_tools = _llm | {
        "raw_response": RunnablePassthrough(),
        "parsed_response": _output_parser,
    }

    text_and_tools = {
        "text_and_tools": _llm_text_and_tools,
        "prompt": RunnableLambda(lambda prompt: prompt.to_string()),
        "model": lambda _: model_name,
    }

    return (
        build_chat_prompt_from_messages_runnable(prompt_set, format_instructions=format_instructions)
        | text_and_tools
        | get_all_metadata
        | RunnablePassthrough.assign(
            _log=RunnableLambda(
                lambda _: (log_activity(f"Generating response with {model_name}...") if final_response_chain else None)
            )
        )
    )


def build_self_route_output_parser(
    match_condition: Callable[[str], bool],
    max_tokens_to_check: int,
    final_response_chain: bool = False,
) -> Runnable[Iterable[AIMessageChunk], Iterable[str]]:
    """
    This Runnable reads the streamed responses from an LLM until the match
    condition is true for the response so far it has read a number of tokens.
    If the match condition is true it breaks off and returns nothing to the
    client, if not then it streams the response to the client as normal.

    Used to handle responses from prompts like 'If this question can be
    answered answer it, else return False'
    """

    def _self_route_output_parser(chunks: Iterable[AIMessageChunk]) -> Iterable[str]:
        current_content = ""
        token_count = 0
        for chunk in chunks:
            current_content += chunk.content
            token_count += 1
            if match_condition(current_content):
                yield current_content
                return
            elif token_count > max_tokens_to_check:
                break
        if final_response_chain:
            dispatch_custom_event(RedboxEventType.response_tokens, current_content)
        yield current_content
        for chunk in chunks:
            if final_response_chain:
                dispatch_custom_event(RedboxEventType.response_tokens, chunk.content)
            yield chunk.content

    return RunnableGenerator(_self_route_output_parser)


@RunnableLambda
def send_token_events(tokens: str):
    dispatch_custom_event(RedboxEventType.response_tokens, data=tokens)


class CannedChatLLM(BaseChatModel):
    """A custom chat model that returns its text as if an LLM returned it.

    Based on https://python.langchain.com/v0.2/docs/how_to/custom_chat_model/
    """

    messages: list[AIMessage]

    def _generate(
        self,
        messages: list[BaseMessage],
        stop: list[str] | None = None,
        run_manager: CallbackManagerForLLMRun | None = None,
        **kwargs: Any,
    ) -> ChatResult:
        """Run the LLM on the given input.

        Args:
            messages: the prompt composed of a list of messages.
            stop: a list of strings on which the model should stop generating.
                  If generation stops due to a stop token, the stop token itself
                  SHOULD BE INCLUDED as part of the output. This is not enforced
                  across models right now, but it's a good practice to follow since
                  it makes it much easier to parse the output of the model
                  downstream and understand why generation stopped.
            run_manager: A run manager with callbacks for the LLM.
        """
        message = AIMessage(content=self.messages[-1].content)

        generation = ChatGeneration(message=message)
        return ChatResult(generations=[generation])

    def _stream(
        self,
        messages: list[BaseMessage],
        stop: list[str] | None = None,
        run_manager: CallbackManagerForLLMRun | None = None,
        **kwargs: Any,
    ) -> Iterator[ChatGenerationChunk]:
        """Stream the LLM on the given prompt.

        Args:
            messages: the prompt composed of a list of messages.
            stop: a list of strings on which the model should stop generating.
                  If generation stops due to a stop token, the stop token itself
                  SHOULD BE INCLUDED as part of the output. This is not enforced
                  across models right now, but it's a good practice to follow since
                  it makes it much easier to parse the output of the model
                  downstream and understand why generation stopped.
            run_manager: A run manager with callbacks for the LLM.
        """
        for token in re_string_pattern.split(self.messages[-1].content):
            chunk = ChatGenerationChunk(message=AIMessageChunk(content=token))

            if run_manager:
                # This is optional in newer versions of LangChain
                # The on_llm_new_token will be called automatically
                run_manager.on_llm_new_token(token, chunk=chunk)

            yield chunk

        # Final token should be empty
        chunk = ChatGenerationChunk(message=AIMessageChunk(content=""))
        if run_manager:
            # This is optional in newer versions of LangChain
            # The on_llm_new_token will be called automatically
            run_manager.on_llm_new_token(token, chunk=chunk)

        yield chunk

    @property
    def _identifying_params(self) -> dict[str, Any]:
        """Return a dictionary of identifying parameters."""
        return {
            # The model name allows users to specify custom token counting
            # rules in LLM monitoring applications (e.g., in LangSmith users
            # can provide per token pricing for their model and monitor
            # costs for the given LLM.)
            "model_name": "CannedChatModel",
        }

    @property
    def _llm_type(self) -> str:
        """Get the type of language model used by this chat model. Used for logging purposes only."""
        return "canned"<|MERGE_RESOLUTION|>--- conflicted
+++ resolved
@@ -10,8 +10,6 @@
 from langchain_core.messages import AIMessage, AIMessageChunk, BaseMessage
 from langchain_core.output_parsers import StrOutputParser
 from langchain_core.outputs import ChatGeneration, ChatGenerationChunk, ChatResult
-<<<<<<< HEAD
-from langchain_core.prompts import ChatPromptTemplate
 from langchain_core.runnables import (
     Runnable,
     RunnableGenerator,
@@ -19,10 +17,7 @@
     RunnablePassthrough,
     chain,
 )
-=======
 from langchain_core.prompts import ChatPromptTemplate, MessagesPlaceholder
-from langchain_core.runnables import Runnable, RunnableGenerator, RunnableLambda, RunnablePassthrough, chain
->>>>>>> 270cf1b2
 from tiktoken import Encoding
 
 from redbox.api.format import format_documents
