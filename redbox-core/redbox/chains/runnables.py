--- conflicted
+++ resolved
@@ -138,55 +138,9 @@
     }
 
     return (
-<<<<<<< HEAD
-        build_chat_prompt_from_messages_runnable(prompt_set, format_instructions=format_instructions)
-        | {
-            "text_and_tools": (
-                _llm
-                | {
-                    "raw_response": RunnablePassthrough(),
-                    "parsed_response": _output_parser,
-                    "tool_calls": (RunnableLambda(lambda r: r.tool_calls) | tool_calls_to_toolstate),
-                }
-            ),
-            "prompt": RunnableLambda(lambda prompt: prompt.to_string()),
-        }
-        | {
-            "text": RunnableLambda(
-                combine_getters(
-                    itemgetter("text_and_tools"),
-                    itemgetter_with_default(
-                        "parsed_response", combine_getters(itemgetter("raw_response"), attrgetter("content"))
-                    ),
-                )
-            )
-            | (lambda r: r if isinstance(r, str) else r.answer),
-            "tool_calls": combine_getters(itemgetter("text_and_tools"), itemgetter("tool_calls")),
-            "citations": RunnableLambda(
-                combine_getters(
-                    itemgetter("text_and_tools"),
-                    itemgetter_with_default(
-                        "parsed_response", combine_getters(itemgetter("raw_response"), attrgetter("content"))
-                    ),
-                )
-            )
-            | (lambda r: [] if isinstance(r, str) else r.citations),
-            "metadata": (
-                {
-                    "prompt": itemgetter("prompt"),
-                    "response": combine_getters(
-                        itemgetter("text_and_tools"), itemgetter("raw_response"), attrgetter("content")
-                    ),
-                    "model": lambda _: model_name,
-                }
-                | to_request_metadata
-            ),
-        }
-=======
         build_chat_prompt_from_messages_runnable(prompt_set, partial_variables={"format_arg": format_instructions})
         | text_and_tools
         | get_all_metadata
->>>>>>> 55c9629a
         | RunnablePassthrough.assign(
             _log=RunnableLambda(
                 lambda _: log_activity(f"Generating response with {model_name}...") if final_response_chain else None
