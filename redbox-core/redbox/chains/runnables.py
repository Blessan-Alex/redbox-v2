import logging
import re
from typing import Any, Callable, Iterable, Iterator

from langchain_core.callbacks.manager import CallbackManagerForLLMRun, dispatch_custom_event
from langchain_core.language_models import BaseChatModel
from langchain_core.messages import AIMessage, AIMessageChunk, BaseMessage
from langchain_core.output_parsers import StrOutputParser
from langchain_core.outputs import ChatGeneration, ChatGenerationChunk, ChatResult
from langchain_core.prompts import ChatPromptTemplate
<<<<<<< HEAD
from langchain_core.runnables import (
    Runnable,
    RunnableGenerator,
    RunnableLambda,
    RunnablePassthrough,
    chain,
)
from langfuse.decorators import observe
=======
from langchain_core.runnables import Runnable, RunnableGenerator, RunnableLambda, RunnablePassthrough, chain
>>>>>>> 7343b802
from tiktoken import Encoding
from traitlets import observe

from redbox.api.format import format_documents, format_toolstate
from redbox.chains.activity import log_activity
from redbox.chains.components import get_tokeniser
from redbox.models.chain import ChainChatMessage, PromptSet, RedboxState, get_prompts
from redbox.models.errors import QuestionLengthError
from redbox.models.graph import RedboxEventType
<<<<<<< HEAD
from redbox.transform import (
    flatten_document_state,
    get_all_metadata,
    tool_calls_to_toolstate,
)
=======
from redbox.transform import flatten_document_state, get_all_metadata, tool_calls_to_toolstate
>>>>>>> 7343b802

log = logging.getLogger()
re_string_pattern = re.compile(r"(\S+)")


@observe("saisakul")
def build_chat_prompt_from_messages_runnable(
    prompt_set: PromptSet,
    tokeniser: Encoding = None,
    format_instructions: str = "",
    additional_variables: dict | None = None,
) -> Runnable:
    @chain
    def _chat_prompt_from_messages(state: RedboxState) -> Runnable:
        """
        Create a ChatPromptTemplate as part of a chain using 'chat_history'.
        Returns the PromptValue using values in the input_dict
        """
        ai_settings = state["request"].ai_settings
        _tokeniser = tokeniser or get_tokeniser()
        _additional_variables = additional_variables or dict()
        task_system_prompt, task_question_prompt = get_prompts(state, prompt_set)

        log.debug("Setting chat prompt")
        # Set the system prompt to be our composed structure
        # We preserve the format instructions
        system_prompt_message = f"""
            {ai_settings.system_info_prompt}
            {task_system_prompt}
            {ai_settings.persona_info_prompt}
            {ai_settings.caller_info_prompt}
            {{format_instructions}}
            """
        prompts_budget = len(_tokeniser.encode(task_system_prompt)) + len(
            _tokeniser.encode(task_question_prompt)
        )
        chat_history_budget = (
            ai_settings.context_window_size
            - ai_settings.llm_max_tokens
            - prompts_budget
        )

        if chat_history_budget <= 0:
            raise QuestionLengthError

        truncated_history: list[ChainChatMessage] = []
        for msg in state["request"].chat_history[::-1]:
            chat_history_budget -= len(_tokeniser.encode(msg["text"]))
            if chat_history_budget <= 0:
                break
            else:
                truncated_history.insert(0, msg)

        prompt_template_context = (
            state["request"].model_dump()
            | {"messages": state.get("messages")}
            | {
                "text": state.get("text"),
                "formatted_documents": format_documents(
                    flatten_document_state(state.get("documents"))
                ),
                "tool_calls": format_toolstate(state.get("tool_calls")),
                "system_info": ai_settings.system_info_prompt,
                "persona_info": ai_settings.persona_info_prompt,
                "caller_info": ai_settings.caller_info_prompt,
                "task_prompt": task_system_prompt,
            }
            | _additional_variables
        )

        return ChatPromptTemplate(
            messages=(
                [("system", system_prompt_message)]
                + [(msg["role"], msg["text"]) for msg in truncated_history]
                + [("user", task_question_prompt)]
            ),
            partial_variables={"format_instructions": format_instructions},
        ).invoke(prompt_template_context)

    return _chat_prompt_from_messages


def build_llm_chain(
    prompt_set: PromptSet,
    llm: BaseChatModel,
    output_parser: Runnable | Callable = None,
    format_instructions: str | None = None,
    final_response_chain: bool = False,
) -> Runnable:
    """Builds a chain that correctly forms a text and metadata state update.

    Permits both invoke and astream_events.
    """
    model_name = getattr(llm, "model_name", "unknown-model")
    _llm = llm.with_config(tags=["response_flag"]) if final_response_chain else llm
    _output_parser = output_parser if output_parser else StrOutputParser()

    _llm_text_and_tools = _llm | {
        "raw_response": RunnablePassthrough(),
        "parsed_response": _output_parser,
        "tool_calls": tool_calls_to_toolstate,
    }

    text_and_tools = {
        "text_and_tools": _llm_text_and_tools,
        "prompt": RunnableLambda(lambda prompt: prompt.to_string()),
        "model": lambda _: model_name,
    }

    return (
        build_chat_prompt_from_messages_runnable(
            prompt_set, format_instructions=format_instructions
        )
        | text_and_tools
        | get_all_metadata
        | RunnablePassthrough.assign(
            _log=RunnableLambda(
                lambda _: (
                    log_activity(f"Generating response with {model_name}...")
                    if final_response_chain
                    else None
                )
            )
        )
    )


def build_self_route_output_parser(
    match_condition: Callable[[str], bool],
    max_tokens_to_check: int,
    final_response_chain: bool = False,
) -> Runnable[Iterable[AIMessageChunk], Iterable[str]]:
    """
    This Runnable reads the streamed responses from an LLM until the match
    condition is true for the response so far it has read a number of tokens.
    If the match condition is true it breaks off and returns nothing to the
    client, if not then it streams the response to the client as normal.

    Used to handle responses from prompts like 'If this question can be
    answered answer it, else return False'
    """

    def _self_route_output_parser(chunks: Iterable[AIMessageChunk]) -> Iterable[str]:
        current_content = ""
        token_count = 0
        for chunk in chunks:
            current_content += chunk.content
            token_count += 1
            if match_condition(current_content):
                yield current_content
                return
            elif token_count > max_tokens_to_check:
                break
        if final_response_chain:
            dispatch_custom_event(RedboxEventType.response_tokens, current_content)
        yield current_content
        for chunk in chunks:
            if final_response_chain:
                dispatch_custom_event(RedboxEventType.response_tokens, chunk.content)
            yield chunk.content

    return RunnableGenerator(_self_route_output_parser)


@RunnableLambda
def send_token_events(tokens: str):
    dispatch_custom_event(RedboxEventType.response_tokens, data=tokens)


class CannedChatLLM(BaseChatModel):
    """A custom chat model that returns its text as if an LLM returned it.

    Based on https://python.langchain.com/v0.2/docs/how_to/custom_chat_model/
    """

    messages: list[AIMessage]

    def _generate(
        self,
        messages: list[BaseMessage],
        stop: list[str] | None = None,
        run_manager: CallbackManagerForLLMRun | None = None,
        **kwargs: Any,
    ) -> ChatResult:
        """Run the LLM on the given input.

        Args:
            messages: the prompt composed of a list of messages.
            stop: a list of strings on which the model should stop generating.
                  If generation stops due to a stop token, the stop token itself
                  SHOULD BE INCLUDED as part of the output. This is not enforced
                  across models right now, but it's a good practice to follow since
                  it makes it much easier to parse the output of the model
                  downstream and understand why generation stopped.
            run_manager: A run manager with callbacks for the LLM.
        """
        message = AIMessage(content=self.messages[-1].content)

        generation = ChatGeneration(message=message)
        return ChatResult(generations=[generation])

    def _stream(
        self,
        messages: list[BaseMessage],
        stop: list[str] | None = None,
        run_manager: CallbackManagerForLLMRun | None = None,
        **kwargs: Any,
    ) -> Iterator[ChatGenerationChunk]:
        """Stream the LLM on the given prompt.

        Args:
            messages: the prompt composed of a list of messages.
            stop: a list of strings on which the model should stop generating.
                  If generation stops due to a stop token, the stop token itself
                  SHOULD BE INCLUDED as part of the output. This is not enforced
                  across models right now, but it's a good practice to follow since
                  it makes it much easier to parse the output of the model
                  downstream and understand why generation stopped.
            run_manager: A run manager with callbacks for the LLM.
        """
        for token in re_string_pattern.split(self.messages[-1].content):
            chunk = ChatGenerationChunk(message=AIMessageChunk(content=token))

            if run_manager:
                # This is optional in newer versions of LangChain
                # The on_llm_new_token will be called automatically
                run_manager.on_llm_new_token(token, chunk=chunk)

            yield chunk

        # Final token should be empty
        chunk = ChatGenerationChunk(message=AIMessageChunk(content=""))
        if run_manager:
            # This is optional in newer versions of LangChain
            # The on_llm_new_token will be called automatically
            run_manager.on_llm_new_token(token, chunk=chunk)

        yield chunk

    @property
    def _identifying_params(self) -> dict[str, Any]:
        """Return a dictionary of identifying parameters."""
        return {
            # The model name allows users to specify custom token counting
            # rules in LLM monitoring applications (e.g., in LangSmith users
            # can provide per token pricing for their model and monitor
            # costs for the given LLM.)
            "model_name": "CannedChatModel",
        }

    @property
    def _llm_type(self) -> str:
        """Get the type of language model used by this chat model. Used for logging purposes only."""
        return "canned"<|MERGE_RESOLUTION|>--- conflicted
+++ resolved
@@ -2,13 +2,15 @@
 import re
 from typing import Any, Callable, Iterable, Iterator
 
-from langchain_core.callbacks.manager import CallbackManagerForLLMRun, dispatch_custom_event
+from langchain_core.callbacks.manager import (
+    CallbackManagerForLLMRun,
+    dispatch_custom_event,
+)
 from langchain_core.language_models import BaseChatModel
 from langchain_core.messages import AIMessage, AIMessageChunk, BaseMessage
 from langchain_core.output_parsers import StrOutputParser
 from langchain_core.outputs import ChatGeneration, ChatGenerationChunk, ChatResult
 from langchain_core.prompts import ChatPromptTemplate
-<<<<<<< HEAD
 from langchain_core.runnables import (
     Runnable,
     RunnableGenerator,
@@ -16,10 +18,6 @@
     RunnablePassthrough,
     chain,
 )
-from langfuse.decorators import observe
-=======
-from langchain_core.runnables import Runnable, RunnableGenerator, RunnableLambda, RunnablePassthrough, chain
->>>>>>> 7343b802
 from tiktoken import Encoding
 from traitlets import observe
 
@@ -29,15 +27,11 @@
 from redbox.models.chain import ChainChatMessage, PromptSet, RedboxState, get_prompts
 from redbox.models.errors import QuestionLengthError
 from redbox.models.graph import RedboxEventType
-<<<<<<< HEAD
 from redbox.transform import (
     flatten_document_state,
     get_all_metadata,
     tool_calls_to_toolstate,
 )
-=======
-from redbox.transform import flatten_document_state, get_all_metadata, tool_calls_to_toolstate
->>>>>>> 7343b802
 
 log = logging.getLogger()
 re_string_pattern = re.compile(r"(\S+)")
