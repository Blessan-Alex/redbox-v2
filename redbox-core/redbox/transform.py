import itertools
import json
from uuid import NAMESPACE_DNS, UUID, uuid5

import tiktoken
from langchain_core.callbacks.manager import dispatch_custom_event
from langchain_core.documents import Document
from langchain_core.messages import ToolCall
from langchain_core.runnables import RunnableLambda

from redbox.models.chain import (
    DocumentState,
    LLMCallMetadata,
    RedboxState,
    RequestMetadata,
    ToolState,
)
from redbox.models.graph import RedboxEventType


# This should be unnecessary and indicates we're not chunking correctly
def combine_documents(a: Document, b: Document):
    def listify(metadata: dict, field_name: str) -> list:
        field_value = metadata.get(field_name)
        if isinstance(field_value, list):
            return field_value
        if field_value is None:
            return []
        return [field_value]

    def sorted_list_or_none(obj: list):
        return sorted(set(obj)) or None

    def combine_values(field_name: str):
        return sorted_list_or_none(
            listify(a.metadata, field_name) + listify(b.metadata, field_name)
        )

    combined_content = a.page_content + b.page_content
    combined_metadata = a.metadata.copy()
    combined_metadata["token_count"] = (
        a.metadata["token_count"] + b.metadata["token_count"]
    )
    combined_metadata["page_number"] = combine_values("page_number")
    combined_metadata["languages"] = combine_values("languages")
    combined_metadata["link_texts"] = combine_values("link_texts")
    combined_metadata["link_urls"] = combine_values("link_urls")
    combined_metadata["links"] = combine_values("links")

    return Document(page_content=combined_content, metadata=combined_metadata)


def structure_documents_by_file_name(docs: list[Document]) -> DocumentState:
    """Structures a list of documents by a group_uuid and document_uuid.

    The group_uuid is generated deterministically based on the file_name.

    The document_uuid is taken from the Document metadata directly.
    """
    result = {}

    # Group file_name to UUID lookup
    group_file_lookup = {}
    for d in docs:
        file_name = d.metadata["original_resource_ref"]
        if file_name not in group_file_lookup:
            group_file_lookup[file_name] = uuid5(NAMESPACE_DNS, file_name)

    # Group documents by their file_name's UUID
    for d in docs:
        group_uuid = group_file_lookup.get(d.metadata["original_resource_ref"])
        doc_dict = {d.metadata["uuid"]: d}

        result[group_uuid] = (result.get(group_uuid) or doc_dict) | doc_dict

    return result


def create_group_uuid(file_name: str, indices: list[int]) -> UUID:
    """Uses a file name and list of indices to generate a deterministic UUID."""
    unique_str = file_name + "-" + ",".join(map(str, sorted(indices)))
    return uuid5(NAMESPACE_DNS, unique_str)


def structure_documents_by_group_and_indices(docs: list[Document]) -> DocumentState:
    """Structures a list of documents by blocks of consecutive indices in group_uuids.

    Assumes a sorted list was passed where blocks of group_uuids with consecutive
    indices are already together, as per redbox.transform.sort_documents().

    The group_uuid is generated deterministically based on the file_name and group indices.

    The document_uuid is taken from the Document metadata directly.
    """
    result: DocumentState = {}
    current_group: dict[UUID, Document] = {}
    current_group_indices: list[int] = []
    current_filename: str | None = None

    for d in docs:
        is_not_same_filename = d.metadata["original_resource_ref"] != current_filename
        is_not_none_filename = current_filename is not None
        is_not_consecutive = d.metadata["index"] - 1 != (
            current_group_indices[-1] if current_group_indices else d.metadata["index"]
        )
        if (is_not_same_filename and is_not_none_filename) or (
            is_not_consecutive and is_not_none_filename
        ):
            # Generate a deterministic hash for the previous document and its indices
            group_id = create_group_uuid(current_filename, current_group_indices)
            result[group_id] = current_group

            current_group: dict[UUID:Document] = {}
            current_group_indices: list[int] = []

        current_group[d.metadata["uuid"]] = d
        current_group_indices.append(d.metadata["index"])
        current_filename = d.metadata["original_resource_ref"]

    # Handle the last group
    if current_group:
        group_id = create_group_uuid(current_filename, current_group_indices)
        result[group_id] = current_group

    return result


def flatten_document_state(documents: DocumentState | None) -> list[Document]:
    """Flattens a DocumentState into a list of Documents."""
    if not documents:
        return []
    return [document for group in documents.values() for document in group.values()]


def get_document_token_count(state: RedboxState) -> int:
    """Calculates the total token count of all documents in a state."""
    return sum(
        d.metadata["token_count"]
        for d in flatten_document_state(state.get("documents", []))
    )


@RunnableLambda
def to_request_metadata(prompt_response_model: dict):
    """Takes a dictionary with keys 'prompt', 'response' and 'model' and creates metadata.

    Will also emit events for metadata updates.
    """
    model = prompt_response_model["model"]

    try:
        tokeniser = tiktoken.encoding_for_model(model)
    except KeyError:
        tokeniser = tiktoken.get_encoding("cl100k_base")

    input_tokens = len(tokeniser.encode(prompt_response_model["prompt"]))
    output_tokens = len(tokeniser.encode(prompt_response_model["response"]))

    metadata_event = RequestMetadata(
<<<<<<< HEAD
        llm_calls=[
            LLMCallMetadata(
                model_name=model, input_tokens=input_tokens, output_tokens=output_tokens
            )
        ]
=======
        llm_calls=[LLMCallMetadata(llm_model_name=model, input_tokens=input_tokens, output_tokens=output_tokens)]
>>>>>>> 5932c785
    )

    dispatch_custom_event(RedboxEventType.on_metadata_generation.value, metadata_event)

    return metadata_event


def merge_documents(
    initial: list[Document], adjacent: list[Document]
) -> list[Document]:
    """Merges a list of adjacent documents with an initial list.

    Privileges the initial score.
    """
    merged_dict = {d.metadata["uuid"]: d for d in initial}

    # Keep initial scores
    for d in adjacent:
        if d.metadata["uuid"] not in merged_dict:
            merged_dict[d.metadata["uuid"]] = d

    return sorted(list(merged_dict.values()), key=lambda d: -d.metadata["score"])[
        : len(initial)
    ]


def sort_documents(documents: list[Document]) -> list[Document]:
    """Sorts a list of documents so chunks are both consecutive and ordered by score.

    More explicitly:

    * Blocks of documents from the same file with consecutive indices are presented together, in order of ascending index
    * Blocks of documents are presented in order of their highest-scoring member

    For example, in this list of (score, file, index):

    5, foo.txt, 3
    4.9, foo.txt, 2
    4.8, bar.txt, 9
    4.1, foo.txt, 1
    3.8, foo.txt, 24

    We will get:

    4.1, foo.txt, 1
    4.9, foo.txt, 2
    5, foo.txt, 3
    4.8, bar.txt, 9
    3.8, foo.txt, 24
    """

    def is_consecutive(a: Document, b: Document) -> bool:
        """True if two documents have consecutive indices."""
        within_one = abs(a.metadata["index"] - b.metadata["index"]) <= 1
        return (
            a.metadata["original_resource_ref"] == b.metadata["original_resource_ref"]
            and within_one
        )

    def max_score(group: list[Document]) -> float:
        """Returns the maximum score in a group of documents."""
        return max(d.metadata["score"] for d in group)

    def process_group(group: list[Document]) -> list[list[Document]]:
        """Breaks a group into blocks of ordered consecutive indices.

        The group is intended to be a single file_name.
        """
        # Process consecutive blocks and sort them by index
        consecutive_blocks = []
        temp_block = [group[0]]

        for doc in group[1:]:
            if is_consecutive(temp_block[-1], doc):
                temp_block.append(doc)
            else:
                # Append the current block
                consecutive_blocks.append(temp_block)
                temp_block = [doc]

        # Append the last block
        consecutive_blocks.append(temp_block)

        # Sort each block by index
        sorted_blocks = [
            sorted(block, key=lambda d: d.metadata["index"])
            for block in consecutive_blocks
        ]

        return sorted_blocks

    # Step 1: Sort by file_name and then index to prepare for grouping consecutive documents
    documents_sorted = sorted(
        documents,
        key=lambda d: (d.metadata["original_resource_ref"], d.metadata["index"]),
    )

    # Step 2: Group by file_name and handle consecutive indices
    grouped_by_file = itertools.groupby(
        documents_sorted, key=lambda d: d.metadata["original_resource_ref"]
    )

    # Process each group
    all_sorted_blocks = []
    for _, group in grouped_by_file:
        group = list(group)  # Convert the iterator to a list
        sorted_blocks = process_group(group)
        all_sorted_blocks.extend(sorted_blocks)

    # Step 3: Sort the blocks by the maximum score within each block
    all_sorted_blocks_by_max_score = sorted(
        all_sorted_blocks, key=lambda block: -max_score(block)
    )

    # Step 4: Flatten the list of blocks back into a single list
    return list(itertools.chain.from_iterable(all_sorted_blocks_by_max_score))


def tool_calls_to_toolstate(
    tool_calls: list[ToolCall], called: bool | None = False
) -> ToolState:
    """Takes a list of tool calls and shapes them into a valid ToolState.

    Sets all tool calls to a called state. Assumes this state is False.
    """
    return {t["id"]: {"tool": ToolCall(**t), "called": called} for t in tool_calls}<|MERGE_RESOLUTION|>--- conflicted
+++ resolved
@@ -157,15 +157,13 @@
     output_tokens = len(tokeniser.encode(prompt_response_model["response"]))
 
     metadata_event = RequestMetadata(
-<<<<<<< HEAD
         llm_calls=[
             LLMCallMetadata(
-                model_name=model, input_tokens=input_tokens, output_tokens=output_tokens
+                llm_model_name=model,
+                input_tokens=input_tokens,
+                output_tokens=output_tokens,
             )
         ]
-=======
-        llm_calls=[LLMCallMetadata(llm_model_name=model, input_tokens=input_tokens, output_tokens=output_tokens)]
->>>>>>> 5932c785
     )
 
     dispatch_custom_event(RedboxEventType.on_metadata_generation.value, metadata_event)
