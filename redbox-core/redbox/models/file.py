--- conflicted
+++ resolved
@@ -26,13 +26,8 @@
     index: int = 0  # The order of this chunk in the original resource
     created_datetime: datetime.datetime = datetime.datetime.now(datetime.UTC)
     chunk_resolution: ChunkResolution = ChunkResolution.normal
-<<<<<<< HEAD
-    creator_type: str
-    original_resource_ref: str  # URL or file name
-=======
-    creator_type: Literal["wikipedia", "uploaded_file"]
+    creator_type: Literal["Wikipedia", "UserUploadedDocument"]
     uri: str = Field(validation_alias=AliasChoices("uri", "file_name"))  # URL or file name
->>>>>>> 789bbf6d
     token_count: int
 
 
@@ -45,8 +40,4 @@
     name: str
     description: str
     keywords: list[str]
-<<<<<<< HEAD
-    creator_type: str = "UserUploadedDocument"
-=======
-    creator_type: Literal["uploaded_file"] = "uploaded_file"
->>>>>>> 789bbf6d
+    creator_type: Literal["Wikipedia", "UserUploadedDocument"] = "UserUploadedDocument"