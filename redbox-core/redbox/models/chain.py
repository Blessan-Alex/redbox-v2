"""
There is some repeated definition and non-pydantic style code in here.
These classes are pydantic v1 which is compatible with langchain tools classes, we need
to provide a pydantic v1 definition to work with these. As these models are mostly
used in conjunction with langchain this is the tidiest boxing of pydantic v1 we can do
"""

from datetime import UTC, datetime
from enum import StrEnum
from functools import reduce
from typing import (
    Annotated,
    Literal,
    NotRequired,
    Required,
    TypedDict,
    get_args,
    get_origin,
)
from uuid import UUID, uuid4

from langchain_core.documents import Document
from langchain_core.messages import ToolCall
from langgraph.managed.is_last_step import RemainingSteps
from pydantic import BaseModel, Field

from redbox.models import prompts


class ChainChatMessage(TypedDict):
    role: Literal["user", "ai", "system"]
    text: str


class ChatLLMBackend(BaseModel):
    name: str = "gpt-4o"
    provider: str = "azure_openai"
    description: str | None = None
    model_config = {"frozen": True}


class AISettings(BaseModel):
    """Prompts and other AI settings"""

    # LLM settings
    context_window_size: int = 128_000
    llm_max_tokens: int = 1024

    # Prompts and LangGraph settings
    max_document_tokens: int = 1_000_000
    self_route_enabled: bool = False
    map_max_concurrency: int = 128
    stuff_chunk_context_ratio: float = 0.75
    recursion_limit: int = 50

    chat_system_prompt: str = prompts.CHAT_SYSTEM_PROMPT
    chat_question_prompt: str = prompts.CHAT_QUESTION_PROMPT
    chat_with_docs_system_prompt: str = prompts.CHAT_WITH_DOCS_SYSTEM_PROMPT
    chat_with_docs_question_prompt: str = prompts.CHAT_WITH_DOCS_QUESTION_PROMPT
    chat_with_docs_reduce_system_prompt: str = (
        prompts.CHAT_WITH_DOCS_REDUCE_SYSTEM_PROMPT
    )
    self_route_system_prompt: str = prompts.SELF_ROUTE_SYSTEM_PROMPT
    retrieval_system_prompt: str = prompts.RETRIEVAL_SYSTEM_PROMPT
    retrieval_question_prompt: str = prompts.RETRIEVAL_QUESTION_PROMPT
    agentic_retrieval_system_prompt: str = prompts.AGENTIC_RETRIEVAL_SYSTEM_PROMPT
    agentic_retrieval_question_prompt: str = prompts.AGENTIC_RETRIEVAL_QUESTION_PROMPT
    agentic_give_up_system_prompt: str = prompts.AGENTIC_GIVE_UP_SYSTEM_PROMPT
    agentic_give_up_question_prompt: str = prompts.AGENTIC_GIVE_UP_QUESTION_PROMPT
    condense_system_prompt: str = prompts.CONDENSE_SYSTEM_PROMPT
    condense_question_prompt: str = prompts.CONDENSE_QUESTION_PROMPT
    chat_map_system_prompt: str = prompts.CHAT_MAP_SYSTEM_PROMPT
    chat_map_question_prompt: str = prompts.CHAT_MAP_QUESTION_PROMPT
    reduce_system_prompt: str = prompts.REDUCE_SYSTEM_PROMPT

    # Elasticsearch RAG and boost values
    rag_k: int = 30
    rag_num_candidates: int = 10
    rag_gauss_scale_size: int = 3
    rag_gauss_scale_decay: float = 0.5
    rag_gauss_scale_min: float = 1.1
    rag_gauss_scale_max: float = 2.0
    elbow_filter_enabled: bool = False
    match_boost: float = 1.0
    match_name_boost: float = 2.0
    match_description_boost: float = 0.5
    match_keywords_boost: float = 0.5
    knn_boost: float = 2.0
    similarity_threshold: float = 0.7

    # this is also the azure_openai_model
    chat_backend: ChatLLMBackend = ChatLLMBackend()


class Source(BaseModel):
    source: str = Field(description="URL or reference to the source")
    last_edited: str = ""
    document_name: str = ""
    highlighted_text: str = ""
    page_no: str = Field(description="")


class Citation(BaseModel):
    text: str
    sources: list[Source]


class LLM_Response(BaseModel):
    markdown_answer: str
    citations: list[Citation]

    @classmethod
    def model_json_schema(self):
        return {
            "markdown_answer": "Hello Kitty is a fictional character from Japan.",
            "citations": [
                {
                    "text": "Hello Kitty is a fictional character from Japan.",
                    "sources": [
                        {
                            "source": "https://en.wikipedia.org/wiki/Hello_Kitty",
                            "last_edited": "4 October 2024",
                            "document_name": "Hello Kitty",
                            "highlighted_text": "Hello Kitty (Japanese: ハロー・キティ, Hepburn: Harō Kiti),[6] also known by her real name Kitty White (キティ・ホワイト, Kiti Howaito),[5] is a fictional character created by Yuko Shimizu",
                            "page_no": "1",
                        }
                    ],
                }
            ],
        }


class DocumentState(TypedDict):
    group: dict[UUID, Document]


def document_reducer(
    current: DocumentState | None, update: DocumentState | list[DocumentState]
) -> DocumentState:
    """Merges two document states based on the following rules.

    * Groups are matched by the group key.
    * Documents are matched by the group key and document key.

    Then:

    * If key(s) are matched, the group or Document is replaced
    * If key(s) are matched and the key is None, the key is cleared
    * If key(s) aren't matched, group or Document is added
    """
    # If update is actually a list of state updates, run them one by one
    if isinstance(update, list):
        reduced = reduce(
            lambda current, update: document_reducer(current, update), update, current
        )
        return reduced

    # If state is empty, return update
    if current is None:
        return update

    # Copy current
    reduced = {k: v.copy() for k, v in current.items()}

    # Update with update
    for group_key, group in update.items():
        # If group is None, remove from output if a group key is matched
        if group is None:
            reduced.pop(group_key, None)
            continue

        # If group key isn't matched, add it
        if group_key not in reduced:
            reduced[group_key] = group

        for document_key, document in group.items():
            if document is None:
                # If Document is None, remove from output if a group and document key is matched
                reduced[group_key].pop(document_key, None)
            else:
                # Otherwise, update or add the value
                reduced[group_key][document_key] = document

        # Remove group_key from output if it becomes empty after updates
        if not reduced[group_key]:
            del reduced[group_key]

    return reduced


class RedboxQuery(BaseModel):
    question: str = Field(description="The last user chat message")
    s3_keys: list[str] = Field(
        description="List of files to process", default_factory=list
    )
    user_uuid: UUID = Field(description="User the chain in executing for")
    chat_history: list[ChainChatMessage] = Field(
        description="All previous messages in chat (excluding question)"
    )
    ai_settings: AISettings = Field(
        description="User request AI settings", default_factory=AISettings
    )
    permitted_s3_keys: list[str] = Field(
        description="List of permitted files for response", default_factory=list
    )


class LLMCallMetadata(BaseModel):
    id: str = Field(default_factory=lambda: str(uuid4()))
    llm_model_name: str
    input_tokens: int
    output_tokens: int
    timestamp: datetime = Field(default_factory=lambda: datetime.now(UTC))

    model_config = {"frozen": True}


class RequestMetadata(BaseModel):
    llm_calls: list[LLMCallMetadata] = Field(default_factory=set)
    selected_files_total_tokens: int = 0
    number_of_selected_files: int = 0

    @property
    def input_tokens(self):
        tokens_by_model = dict()
        for call_metadata in self.llm_calls:
            tokens_by_model[call_metadata.llm_model_name] = (
                tokens_by_model.get(call_metadata.llm_model_name, 0) + call_metadata.input_tokens
            )
        return tokens_by_model

    @property
    def output_tokens(self):
        tokens_by_model = dict()
        for call_metadata in self.llm_calls:
            tokens_by_model[call_metadata.llm_model_name] = (
                tokens_by_model.get(call_metadata.llm_model_name, 0) + call_metadata.output_tokens
            )
        return tokens_by_model


def metadata_reducer(
    current: RequestMetadata | None,
    update: RequestMetadata | list[RequestMetadata] | None,
):
    """Merges two metadata states."""
    # If update is actually a list of state updates, run them one by one
    if isinstance(update, list):
        reduced = reduce(
            lambda current, update: metadata_reducer(current, update), update, current
        )
        return reduced

    if current is None:
        return update
    if update is None:
        return current

    return RequestMetadata(
        llm_calls=list(set(current.llm_calls) | set(update.llm_calls)),
        selected_files_total_tokens=update.selected_files_total_tokens
        or current.selected_files_total_tokens,
        number_of_selected_files=update.number_of_selected_files
        or current.number_of_selected_files,
    )


class ToolStateEntry(TypedDict):
    """Represents a single tool call in the ToolState."""

    tool: ToolCall
    called: bool


class ToolState(dict[str, ToolStateEntry]):
    """Represents the state of multiple tools."""


def tool_calls_reducer(current: ToolState, update: ToolState | None) -> ToolState:
    """Handles updates to the tool state.

    * If a new key is added, adds it to the state.
    * If an existing key is None'd, removes it
    * If update is None, clears all tool calls
    """
    if not update:
        return {}

    # If update is actually a list of state updates, run them one by one
    if isinstance(update, list):
        reduced = reduce(
            lambda current, update: tool_calls_reducer(current, update), update, current
        )
        return reduced

    reduced = current.copy()

    for key, value in update.items():
        if value is None:
            reduced.pop(key, None)
        else:
            reduced[key] = value

    return reduced


class RedboxState(TypedDict):
    request: Required[RedboxQuery]
    documents: Annotated[NotRequired[DocumentState], document_reducer]
    text: NotRequired[str | None]
    route_name: NotRequired[str | None]
    tool_calls: Annotated[NotRequired[ToolState], tool_calls_reducer]
    metadata: Annotated[NotRequired[RequestMetadata], metadata_reducer]
<<<<<<< HEAD
    steps_left: Annotated[int, StepsLeft]
    citations: NotRequired[list[Citation] | None]
=======
    steps_left: RemainingSteps
>>>>>>> 4bba14e0


class PromptSet(StrEnum):
    Chat = "chat"
    ChatwithDocs = "chat_with_docs"
    ChatwithDocsMapReduce = "chat_with_docs_map_reduce"
    Search = "search"
    SearchAgentic = "search_agentic"
    GiveUpAgentic = "give_up_agentic"
    SelfRoute = "self_route"
    CondenseQuestion = "condense_question"


def get_prompts(state: RedboxState, prompt_set: PromptSet) -> tuple[str, str]:
    if prompt_set == PromptSet.Chat:
        system_prompt = state["request"].ai_settings.chat_system_prompt
        question_prompt = state["request"].ai_settings.chat_question_prompt
    elif prompt_set == PromptSet.ChatwithDocs:
        system_prompt = state["request"].ai_settings.chat_with_docs_system_prompt
        question_prompt = state["request"].ai_settings.chat_with_docs_question_prompt
    elif prompt_set == PromptSet.ChatwithDocsMapReduce:
        system_prompt = state["request"].ai_settings.chat_map_system_prompt
        question_prompt = state["request"].ai_settings.chat_map_question_prompt
    elif prompt_set == PromptSet.Search:
        system_prompt = state["request"].ai_settings.retrieval_system_prompt
        question_prompt = state["request"].ai_settings.retrieval_question_prompt
    elif prompt_set == PromptSet.SearchAgentic:
        system_prompt = state["request"].ai_settings.agentic_retrieval_system_prompt
        question_prompt = state["request"].ai_settings.agentic_retrieval_question_prompt
    elif prompt_set == PromptSet.GiveUpAgentic:
        system_prompt = state["request"].ai_settings.agentic_give_up_system_prompt
        question_prompt = state["request"].ai_settings.agentic_give_up_question_prompt
    elif prompt_set == PromptSet.SelfRoute:
        system_prompt = state["request"].ai_settings.self_route_system_prompt
        question_prompt = state["request"].ai_settings.retrieval_question_prompt
    elif prompt_set == PromptSet.CondenseQuestion:
        system_prompt = state["request"].ai_settings.condense_system_prompt
        question_prompt = state["request"].ai_settings.condense_question_prompt
    return (system_prompt, question_prompt)


def is_dict_type[T](annotated_type: T) -> bool:
    """Unwraps an annotated type to work out if it's a subclass of dict."""
    if get_origin(annotated_type) is Annotated:
        base_type = get_args(annotated_type)[0]
    else:
        base_type = annotated_type

    if get_origin(base_type) in {Required, NotRequired}:
        base_type = get_args(base_type)[0]

    return issubclass(base_type, dict)


def dict_reducer(current: dict, update: dict) -> dict:
    """
    Recursively merge two dictionaries:

    * If update has None for a key, current's key will be replaced with None.
    * If both values are dictionaries, they will be merged recursively.
    * Otherwise, the value in update will replace the value in current.
    """
    merged = current.copy()

    for key, new_value in update.items():
        if new_value is None:
            merged[key] = None
        elif isinstance(new_value, dict) and isinstance(merged.get(key), dict):
            merged[key] = dict_reducer(merged[key], new_value)
        else:
            merged[key] = new_value

    return merged


def merge_redbox_state_updates(
    current: RedboxState, update: RedboxState
) -> RedboxState:
    """
    Merge RedboxStates to the following rules, intended for use on state updates.

    * Unannotated items are overwritten but never with None
    * Annotated items apply their reducer function
    * UNLESS they're a dictionary, in which case we use dict_reducer to preserve Nones
    """
    merged_state = current.copy()

    all_keys = set(current.keys()).union(set(update.keys()))

    for update_key in all_keys:
        current_value = current.get(update_key, None)
        update_value = update.get(update_key, None)

        annotation = RedboxState.__annotations__.get(update_key, None)

        if get_origin(annotation) is Annotated:
            if is_dict_type(annotation):
                # If it's annotated and a subclass of dict, apply a custom reducer function
                merged_state[update_key] = dict_reducer(
                    current=current_value or {}, update=update_value or {}
                )
            else:
                # If it's annotated and not a dict, apply its reducer function
                _, reducer_func = get_args(annotation)
                merged_state[update_key] = reducer_func(current_value, update_value)
        else:
            # If not annotated, replace but don't overwrite an existing value with None
            if update_value is not None:
                merged_state[update_key] = update_value
            else:
                merged_state[update_key] = current_value

    return merged_state<|MERGE_RESOLUTION|>--- conflicted
+++ resolved
@@ -1,9 +1,3 @@
-"""
-There is some repeated definition and non-pydantic style code in here.
-These classes are pydantic v1 which is compatible with langchain tools classes, we need
-to provide a pydantic v1 definition to work with these. As these models are mostly
-used in conjunction with langchain this is the tidiest boxing of pydantic v1 we can do
-"""
 
 from datetime import UTC, datetime
 from enum import StrEnum
@@ -21,7 +15,7 @@
 
 from langchain_core.documents import Document
 from langchain_core.messages import ToolCall
-from langgraph.managed.is_last_step import RemainingSteps
+from langgraph.managed.is_last_step import RemainingStepsManager
 from pydantic import BaseModel, Field
 
 from redbox.models import prompts
@@ -57,9 +51,7 @@
     chat_question_prompt: str = prompts.CHAT_QUESTION_PROMPT
     chat_with_docs_system_prompt: str = prompts.CHAT_WITH_DOCS_SYSTEM_PROMPT
     chat_with_docs_question_prompt: str = prompts.CHAT_WITH_DOCS_QUESTION_PROMPT
-    chat_with_docs_reduce_system_prompt: str = (
-        prompts.CHAT_WITH_DOCS_REDUCE_SYSTEM_PROMPT
-    )
+    chat_with_docs_reduce_system_prompt: str = prompts.CHAT_WITH_DOCS_REDUCE_SYSTEM_PROMPT
     self_route_system_prompt: str = prompts.SELF_ROUTE_SYSTEM_PROMPT
     retrieval_system_prompt: str = prompts.RETRIEVAL_SYSTEM_PROMPT
     retrieval_question_prompt: str = prompts.RETRIEVAL_QUESTION_PROMPT
@@ -134,9 +126,7 @@
     group: dict[UUID, Document]
 
 
-def document_reducer(
-    current: DocumentState | None, update: DocumentState | list[DocumentState]
-) -> DocumentState:
+def document_reducer(current: DocumentState | None, update: DocumentState | list[DocumentState]) -> DocumentState:
     """Merges two document states based on the following rules.
 
     * Groups are matched by the group key.
@@ -150,9 +140,7 @@
     """
     # If update is actually a list of state updates, run them one by one
     if isinstance(update, list):
-        reduced = reduce(
-            lambda current, update: document_reducer(current, update), update, current
-        )
+        reduced = reduce(lambda current, update: document_reducer(current, update), update, current)
         return reduced
 
     # If state is empty, return update
@@ -190,19 +178,11 @@
 
 class RedboxQuery(BaseModel):
     question: str = Field(description="The last user chat message")
-    s3_keys: list[str] = Field(
-        description="List of files to process", default_factory=list
-    )
+    s3_keys: list[str] = Field(description="List of files to process", default_factory=list)
     user_uuid: UUID = Field(description="User the chain in executing for")
-    chat_history: list[ChainChatMessage] = Field(
-        description="All previous messages in chat (excluding question)"
-    )
-    ai_settings: AISettings = Field(
-        description="User request AI settings", default_factory=AISettings
-    )
-    permitted_s3_keys: list[str] = Field(
-        description="List of permitted files for response", default_factory=list
-    )
+    chat_history: list[ChainChatMessage] = Field(description="All previous messages in chat (excluding question)")
+    ai_settings: AISettings = Field(description="User request AI settings", default_factory=AISettings)
+    permitted_s3_keys: list[str] = Field(description="List of permitted files for response", default_factory=list)
 
 
 class LLMCallMetadata(BaseModel):
@@ -216,7 +196,7 @@
 
 
 class RequestMetadata(BaseModel):
-    llm_calls: list[LLMCallMetadata] = Field(default_factory=set)
+    llm_calls: list[LLMCallMetadata] = Field(default_factory=list)
     selected_files_total_tokens: int = 0
     number_of_selected_files: int = 0
 
@@ -246,9 +226,7 @@
     """Merges two metadata states."""
     # If update is actually a list of state updates, run them one by one
     if isinstance(update, list):
-        reduced = reduce(
-            lambda current, update: metadata_reducer(current, update), update, current
-        )
+        reduced = reduce(lambda current, update: metadata_reducer(current, update), update, current)
         return reduced
 
     if current is None:
@@ -257,11 +235,9 @@
         return current
 
     return RequestMetadata(
-        llm_calls=list(set(current.llm_calls) | set(update.llm_calls)),
-        selected_files_total_tokens=update.selected_files_total_tokens
-        or current.selected_files_total_tokens,
-        number_of_selected_files=update.number_of_selected_files
-        or current.number_of_selected_files,
+        llm_calls=sorted(list(set(current.llm_calls) | set(update.llm_calls)), key=lambda c: c.timestamp),
+        selected_files_total_tokens=update.selected_files_total_tokens or current.selected_files_total_tokens,
+        number_of_selected_files=update.number_of_selected_files or current.number_of_selected_files,
     )
 
 
@@ -288,9 +264,7 @@
 
     # If update is actually a list of state updates, run them one by one
     if isinstance(update, list):
-        reduced = reduce(
-            lambda current, update: tool_calls_reducer(current, update), update, current
-        )
+        reduced = reduce(lambda current, update: tool_calls_reducer(current, update), update, current)
         return reduced
 
     reduced = current.copy()
@@ -311,12 +285,8 @@
     route_name: NotRequired[str | None]
     tool_calls: Annotated[NotRequired[ToolState], tool_calls_reducer]
     metadata: Annotated[NotRequired[RequestMetadata], metadata_reducer]
-<<<<<<< HEAD
-    steps_left: Annotated[int, StepsLeft]
     citations: NotRequired[list[Citation] | None]
-=======
-    steps_left: RemainingSteps
->>>>>>> 4bba14e0
+    steps_left: Annotated[NotRequired[int], RemainingStepsManager]
 
 
 class PromptSet(StrEnum):
@@ -392,9 +362,7 @@
     return merged
 
 
-def merge_redbox_state_updates(
-    current: RedboxState, update: RedboxState
-) -> RedboxState:
+def merge_redbox_state_updates(current: RedboxState, update: RedboxState) -> RedboxState:
     """
     Merge RedboxStates to the following rules, intended for use on state updates.
 
@@ -415,9 +383,7 @@
         if get_origin(annotation) is Annotated:
             if is_dict_type(annotation):
                 # If it's annotated and a subclass of dict, apply a custom reducer function
-                merged_state[update_key] = dict_reducer(
-                    current=current_value or {}, update=update_value or {}
-                )
+                merged_state[update_key] = dict_reducer(current=current_value or {}, update=update_value or {})
             else:
                 # If it's annotated and not a dict, apply its reducer function
                 _, reducer_func = get_args(annotation)
