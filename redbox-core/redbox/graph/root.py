--- conflicted
+++ resolved
@@ -163,19 +163,12 @@
 
 def get_agentic_search_graph(tools: dict[str, StructuredTool], debug: bool = False) -> CompiledGraph:
     """Creates a subgraph for agentic RAG."""
-<<<<<<< HEAD
 
     citations_output_parser = PydanticOutputParser(pydantic_object=StructuredResponseWithCitations)
     builder = StateGraph(RedboxState)
     # Tools
     agent_tool_names = ["_search_documents", "_search_wikipedia"]
     agent_tools: list[StructuredTool] = tuple([tools.get(tool_name) for tool_name in agent_tool_names])
-=======
-    builder = StateGraph(RedboxState)
-    # Tools
-    agent_tool_names = ["_search_documents", "_search_wikipedia"]
-    agent_tools: list[StructuredTool] = [tools.get(tool_name) for tool_name in agent_tool_names]
->>>>>>> 789bbf6d
 
     # Processes
     builder.add_node("p_set_agentic_search_route", build_set_route_pattern(route=ChatRoute.gadget))
