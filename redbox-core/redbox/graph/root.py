from langgraph.graph import START, END, StateGraph
from langgraph.graph.graph import CompiledGraph
from langchain_core.vectorstores import VectorStoreRetriever

from redbox.chains.runnables import build_self_route_output_parser
from redbox.graph.edges import (
    build_documents_bigger_than_context_conditional,
    build_total_tokens_request_handler_conditional,
    multiple_docs_in_group_conditional,
    build_keyword_detection_conditional,
    documents_selected_conditional,
)
from redbox.graph.nodes.processes import (
    PromptSet,
    build_activity_log_node,
    build_error_pattern,
    build_merge_pattern,
    build_set_metadata_pattern,
    build_set_self_route_from_llm_answer,
)
from redbox.models.chain import RedboxState
from redbox.models.chat import ChatRoute, ErrorRoute
from redbox.graph.nodes.processes import (
    build_chat_pattern,
    build_set_route_pattern,
    build_retrieve_pattern,
    build_stuff_pattern,
    build_passthrough_pattern,
    empty_process,
    clear_documents_process,
)
from redbox.graph.nodes.sends import build_document_chunk_send, build_document_group_send
from redbox.models.graph import ROUTABLE_KEYWORDS, RedboxActivityEvent


# Subgraphs


def get_self_route_graph(retriever: VectorStoreRetriever, prompt_set: PromptSet, debug: bool = False):
    builder = StateGraph(RedboxState)

    def self_route_question_is_unanswerable(llm_response: str):
        return "unanswerable" in llm_response

    # Processes
    builder.add_node("p_condense_question", build_chat_pattern(prompt_set=PromptSet.CondenseQuestion))
    builder.add_node("p_retrieve_docs", build_retrieve_pattern(retriever=retriever, final_source_chain=False))
    builder.add_node(
        "p_answer_question_or_decide_unanswerable",
        build_stuff_pattern(
            prompt_set=prompt_set,
            output_parser=build_self_route_output_parser(
                self_route_question_is_unanswerable, 4, final_response_chain=True
            ),
            final_response_chain=False,
        ),
    )
    builder.add_node(
        "p_set_route_name_from_answer",
        build_set_self_route_from_llm_answer(
            self_route_question_is_unanswerable,
            true_condition_state_update={"route_name": ChatRoute.chat_with_docs_map_reduce},
            false_condition_state_update={"route_name": ChatRoute.search},
        ),
    )
    builder.add_node("p_clear_documents", clear_documents_process)

    # Edges
    builder.add_edge(START, "p_condense_question")
    builder.add_edge("p_condense_question", "p_retrieve_docs")
    builder.add_edge("p_retrieve_docs", "p_answer_question_or_decide_unanswerable")
    builder.add_edge("p_answer_question_or_decide_unanswerable", "p_set_route_name_from_answer")
    builder.add_conditional_edges(
        "p_set_route_name_from_answer",
        lambda state: state["route_name"],
        {ChatRoute.chat_with_docs_map_reduce: "p_clear_documents", ChatRoute.search: END},
    )
    builder.add_edge("p_clear_documents", END)

    return builder.compile(debug=debug)


def get_chat_graph(
    debug: bool = False,
) -> CompiledGraph:
    """Creates a subgraph for standard chat."""
    builder = StateGraph(RedboxState)

    # Processes
    builder.add_node("p_set_chat_route", build_set_route_pattern(route=ChatRoute.chat))
    builder.add_node("p_chat", build_chat_pattern(prompt_set=PromptSet.Chat, final_response_chain=True))

    # Edges
    builder.add_edge(START, "p_set_chat_route")
    builder.add_edge("p_set_chat_route", "p_chat")
    builder.add_edge("p_chat", END)

    return builder.compile(debug=debug)


def get_search_graph(
    retriever: VectorStoreRetriever,
    prompt_set: PromptSet = PromptSet.Search,
    debug: bool = False,
    final_sources: bool = True,
    final_response: bool = True,
) -> CompiledGraph:
    """Creates a subgraph for retrieval augmented generation (RAG)."""
    builder = StateGraph(RedboxState)

    # Processes
    builder.add_node("p_set_search_route", build_set_route_pattern(route=ChatRoute.search))
    builder.add_node("p_condense_question", build_chat_pattern(prompt_set=PromptSet.CondenseQuestion))
    builder.add_node("p_retrieve_docs", build_retrieve_pattern(retriever=retriever, final_source_chain=final_sources))
    builder.add_node("p_stuff_docs", build_stuff_pattern(prompt_set=prompt_set, final_response_chain=final_response))
    # Edges
    builder.add_edge(START, "p_set_search_route")
    builder.add_edge("p_set_search_route", "p_condense_question")
    builder.add_edge("p_condense_question", "p_retrieve_docs")
    builder.add_edge("p_retrieve_docs", "p_stuff_docs")
    builder.add_edge("p_stuff_docs", END)

    return builder.compile(debug=debug)


def get_chat_with_documents_graph(
    all_chunks_retriever: VectorStoreRetriever,
    parameterised_retriever: VectorStoreRetriever,
    debug: bool = False,
) -> CompiledGraph:
    """Creates a subgraph for chatting with documents."""
    builder = StateGraph(RedboxState)

    # Processes
    builder.add_node("p_pass_question_to_text", build_passthrough_pattern())
    builder.add_node("p_set_chat_docs_route", build_set_route_pattern(route=ChatRoute.chat_with_docs))
    builder.add_node(
        "p_set_chat_docs_map_reduce_route", build_set_route_pattern(route=ChatRoute.chat_with_docs_map_reduce)
    )
    builder.add_node("p_summarise_each_document", build_merge_pattern(prompt_set=PromptSet.ChatwithDocsMapReduce))
    builder.add_node(
        "p_summarise_document_by_document", build_merge_pattern(prompt_set=PromptSet.ChatwithDocsMapReduce)
    )
    builder.add_node(
        "p_summarise",
        build_stuff_pattern(
            prompt_set=PromptSet.ChatwithDocs,
            final_response_chain=True,
        ),
    )
    builder.add_node("p_clear_documents", clear_documents_process)
    builder.add_node(
        "p_too_large_error",
        build_error_pattern(text="These documents are too large to work with.", route_name=ErrorRoute.files_too_large),
    )
    builder.add_node("p_answer_or_decide_route", get_self_route_graph(parameterised_retriever, PromptSet.SelfRoute))
    builder.add_node(
        "p_retrieve_all_chunks", build_retrieve_pattern(retriever=all_chunks_retriever, final_source_chain=True)
    )

    builder.add_node(
        "p_activity_log_tool_decision",
        build_activity_log_node(lambda state: RedboxActivityEvent(message=f"Using _{state["route_name"]}_")),
    )

    # Decisions
    builder.add_node("d_request_handler_from_total_tokens", empty_process)
    builder.add_node("d_single_doc_summaries_bigger_than_context", empty_process)
    builder.add_node("d_doc_summaries_bigger_than_context", empty_process)
    builder.add_node("d_groups_have_multiple_docs", empty_process)
    builder.add_node("d_self_route_is_enabled", empty_process)

    # Sends
    builder.add_node("s_chunk", empty_process)
    builder.add_node("s_group_1", empty_process)
    builder.add_node("s_group_2", empty_process)

    # Edges
    builder.add_edge(START, "p_pass_question_to_text")
    builder.add_edge("p_pass_question_to_text", "d_request_handler_from_total_tokens")
    builder.add_conditional_edges(
        "d_request_handler_from_total_tokens",
        build_total_tokens_request_handler_conditional(PromptSet.ChatwithDocsMapReduce),
        {
            "max_exceeded": "p_too_large_error",
            "context_exceeded": "d_self_route_is_enabled",
            "pass": "p_set_chat_docs_route",
        },
    )
    builder.add_edge("p_answer_or_decide_route", "p_activity_log_tool_decision")
    builder.add_conditional_edges(
<<<<<<< HEAD
        "p_activity_log_tool_decision",
=======
        "d_self_route_is_enabled",
        lambda s: s["request"].ai_settings.self_route_enabled,
        {True: "p_answer_or_decide_route", False: "p_set_chat_docs_map_reduce_route"},
    )
    builder.add_conditional_edges(
        "p_answer_or_decide_route",
>>>>>>> 2492db17
        lambda state: state.get("route_name"),
        {
            ChatRoute.search: END,
            ChatRoute.chat_with_docs_map_reduce: "p_retrieve_all_chunks",
        },
    )
    builder.add_edge("p_set_chat_docs_route", "p_retrieve_all_chunks")
    builder.add_edge("p_set_chat_docs_map_reduce_route", "p_retrieve_all_chunks")
    builder.add_conditional_edges(
        "p_retrieve_all_chunks",
        lambda s: s["route_name"],
        {ChatRoute.chat_with_docs: "p_summarise", ChatRoute.chat_with_docs_map_reduce: "s_chunk"},
    )
    builder.add_conditional_edges(
        "s_chunk", build_document_chunk_send("p_summarise_each_document"), path_map=["p_summarise_each_document"]
    )
    builder.add_edge("p_summarise_each_document", "d_groups_have_multiple_docs")
    builder.add_conditional_edges(
        "d_groups_have_multiple_docs",
        multiple_docs_in_group_conditional,
        {
            True: "s_group_1",
            False: "d_doc_summaries_bigger_than_context",
        },
    )
    builder.add_conditional_edges(
        "s_group_1",
        build_document_group_send("d_single_doc_summaries_bigger_than_context"),
        path_map=["d_single_doc_summaries_bigger_than_context"],
    )
    builder.add_conditional_edges(
        "d_single_doc_summaries_bigger_than_context",
        build_documents_bigger_than_context_conditional(PromptSet.ChatwithDocsMapReduce),
        {
            True: "p_too_large_error",
            False: "s_group_2",
        },
    )
    builder.add_conditional_edges(
        "s_group_2",
        build_document_group_send("p_summarise_document_by_document"),
        path_map=["p_summarise_document_by_document"],
    )
    builder.add_edge("p_summarise_document_by_document", "d_doc_summaries_bigger_than_context")
    builder.add_conditional_edges(
        "d_doc_summaries_bigger_than_context",
        build_documents_bigger_than_context_conditional(PromptSet.ChatwithDocs),
        {
            True: "p_too_large_error",
            False: "p_summarise",
        },
    )
    builder.add_edge("p_summarise", "p_clear_documents")
    builder.add_edge("p_clear_documents", END)
    builder.add_edge("p_too_large_error", END)

    return builder.compile(debug=debug)


def get_retrieve_metadata_graph(metadata_retriever: VectorStoreRetriever, debug: bool = False):
    builder = StateGraph(RedboxState)

    # Processes
    builder.add_node("p_retrieve_metadata", build_retrieve_pattern(retriever=metadata_retriever))
    builder.add_node("p_set_metadata", build_set_metadata_pattern())
    builder.add_node("p_clear_metadata_documents", clear_documents_process)

    # Edges
    builder.add_edge(START, "p_retrieve_metadata")
    builder.add_edge("p_retrieve_metadata", "p_set_metadata")
    builder.add_edge("p_set_metadata", "p_clear_metadata_documents")
    builder.add_edge("p_clear_metadata_documents", END)

    return builder.compile(debug=debug)


# Root graph
def get_root_graph(
    all_chunks_retriever: VectorStoreRetriever,
    parameterised_retriever: VectorStoreRetriever,
    metadata_retriever: VectorStoreRetriever,
    debug: bool = False,
) -> CompiledGraph:
    """Creates the core Redbox graph."""
    builder = StateGraph(RedboxState)

    # Subgraphs
    chat_subgraph = get_chat_graph(debug=debug)
    rag_subgraph = get_search_graph(retriever=parameterised_retriever, debug=debug)
    cwd_subgraph = get_chat_with_documents_graph(
        all_chunks_retriever=all_chunks_retriever, parameterised_retriever=parameterised_retriever, debug=debug
    )
    metadata_subgraph = get_retrieve_metadata_graph(metadata_retriever=metadata_retriever, debug=debug)

    # Processes
    builder.add_node("p_search", rag_subgraph)
    builder.add_node("p_chat", chat_subgraph)
    builder.add_node("p_chat_with_documents", cwd_subgraph)
    builder.add_node("p_retrieve_metadata", metadata_subgraph)

    # Decisions
    builder.add_node("d_keyword_exists", empty_process)
    builder.add_node("d_docs_selected", empty_process)

    # Edges
    builder.add_edge(START, "p_retrieve_metadata")
    builder.add_edge("p_retrieve_metadata", "d_keyword_exists")
    builder.add_conditional_edges(
        "d_keyword_exists",
        build_keyword_detection_conditional(*ROUTABLE_KEYWORDS.keys()),
        {ChatRoute.search: "p_search", "DEFAULT": "d_docs_selected"},
    )
    builder.add_conditional_edges(
        "d_docs_selected",
        documents_selected_conditional,
        {
            True: "p_chat_with_documents",
            False: "p_chat",
        },
    )
    builder.add_edge("p_search", END)
    builder.add_edge("p_chat", END)
    builder.add_edge("p_chat_with_documents", END)

    return builder.compile(debug=debug)<|MERGE_RESOLUTION|>--- conflicted
+++ resolved
@@ -187,18 +187,14 @@
             "pass": "p_set_chat_docs_route",
         },
     )
-    builder.add_edge("p_answer_or_decide_route", "p_activity_log_tool_decision")
-    builder.add_conditional_edges(
-<<<<<<< HEAD
-        "p_activity_log_tool_decision",
-=======
+    builder.add_conditional_edges(
         "d_self_route_is_enabled",
         lambda s: s["request"].ai_settings.self_route_enabled,
         {True: "p_answer_or_decide_route", False: "p_set_chat_docs_map_reduce_route"},
+        then="p_activity_log_tool_decision"
     )
     builder.add_conditional_edges(
         "p_answer_or_decide_route",
->>>>>>> 2492db17
         lambda state: state.get("route_name"),
         {
             ChatRoute.search: END,
