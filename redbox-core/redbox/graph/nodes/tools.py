from typing import Annotated, Any, get_args, get_origin, get_type_hints

import tiktoken
from elasticsearch import Elasticsearch
from langchain_community.utilities import WikipediaAPIWrapper
from langchain_core.documents import Document
from langchain_core.embeddings.embeddings import Embeddings
from langchain_core.tools import StructuredTool, Tool, tool
from langchain_core.documents import Document
from langgraph.prebuilt import InjectedState
from langchain_community.utilities import WikipediaAPIWrapper
import tiktoken

<<<<<<< HEAD
from redbox.models.chain import RedboxState
from redbox.models.file import ChunkMetadata, ChunkResolution
from redbox.retriever.queries import (
    add_document_filter_scores_to_query,
    build_document_query,
)
=======
from redbox.models.file import ChunkMetadata, ChunkResolution
from redbox.retriever.queries import add_document_filter_scores_to_query, build_document_query
>>>>>>> 789bbf6d
from redbox.retriever.retrievers import query_to_documents
from redbox.transform import (
    merge_documents,
    sort_documents,
    structure_documents_by_group_and_indices,
)


def is_valid_tool(tool: StructuredTool) -> bool:
    """Checks whether the supplied tool will correctly update the state.

    In Redbox, tools must return a valid state update. Here we enforce they're
    at least typed to return a dictionary.
    """
    return_type = get_type_hints(tool.func).get("return", None)

    if isinstance(return_type, type):
        return issubclass(return_type, dict)

    # Check for dict with generics (e.g., dict[str, list])
    if hasattr(return_type, "__origin__") and return_type.__origin__ is dict:
        key_type, value_type = return_type.__args__
        if issubclass(key_type, str) and issubclass(value_type, Any):
            return True

    return False


def has_injected_state(tool: StructuredTool) -> bool:
    """Detects whether the tool has an argument typed with InjectedState.

    Adapted from functions in langgraph.prebuilt.tool_node
    """

    def _is_injection(type_arg: Any, injection_type: type[InjectedState]) -> bool:
        """Recursively checks for injection types."""
        if isinstance(type_arg, injection_type) or (
            isinstance(type_arg, type) and issubclass(type_arg, injection_type)
        ):
            return True
        origin_ = get_origin(type_arg)
        if origin_ is Annotated:
            return any(_is_injection(ta, injection_type) for ta in get_args(type_arg))
        return False

    full_schema = tool.get_input_schema()

    for type_ in full_schema.__annotations__.values():
        if _is_injection(type_, InjectedState):
            return True

    return False


def build_search_documents_tool(
    es_client: Elasticsearch,
    index_name: str,
    embedding_model: Embeddings,
    embedding_field_name: str,
    chunk_resolution: ChunkResolution | None,
) -> Tool:
    """Constructs a tool that searches the index and sets state["documents"]."""

    @tool
    def _search_documents(query: str, state: Annotated[RedboxState, InjectedState]) -> dict[str, Any]:
        """
        Search for documents uploaded by the user based on a query string.

        This function performs a search over the user's uploaded documents
        and returns snippets from the documents ordered by relevance and
        grouped by document.

        Args:
            query (str): The search query string used to match documents.
                This could be a keyword, phrase, question, or text from
                the documents.

        Returns:
            dict[str, Any]: A collection of document objects that match the query.
        """
        query_vector = embedding_model.embed_query(query)
        selected_files = state["request"].s3_keys
        permitted_files = state["request"].permitted_s3_keys
        ai_settings = state["request"].ai_settings

        # Initial pass
        initial_query = build_document_query(
            query=query,
            query_vector=query_vector,
            selected_files=selected_files,
            permitted_files=permitted_files,
            embedding_field_name=embedding_field_name,
            chunk_resolution=chunk_resolution,
            ai_settings=ai_settings,
        )
        initial_documents = query_to_documents(es_client=es_client, index_name=index_name, query=initial_query)

        # Handle nothing found (as when no files are permitted)
        if not initial_documents:
            return None

        # Adjacent documents
        with_adjacent_query = add_document_filter_scores_to_query(
            elasticsearch_query=initial_query,
            ai_settings=ai_settings,
            centres=initial_documents,
        )
        adjacent_boosted = query_to_documents(es_client=es_client, index_name=index_name, query=with_adjacent_query)

        # Merge and sort
        merged_documents = merge_documents(initial=initial_documents, adjacent=adjacent_boosted)
        sorted_documents = sort_documents(documents=merged_documents)

        # Return as state update
        return {"documents": structure_documents_by_group_and_indices(sorted_documents)}

    return _search_documents


def build_search_wikipedia_tool(number_wikipedia_results=1, max_chars_per_wiki_page=12000) -> Tool:
    """Constructs a tool that searches Wikipedia"""
    _wikipedia_wrapper = WikipediaAPIWrapper(
<<<<<<< HEAD
        top_k_results=number_wikipedia_results,
        doc_content_chars_max=max_chars_per_wiki_page,
=======
        top_k_results=number_wikipedia_results, doc_content_chars_max=max_chars_per_wiki_page
>>>>>>> 789bbf6d
    )
    tokeniser = tiktoken.encoding_for_model("gpt-4o")

    @tool
<<<<<<< HEAD
    def _search_wikipedia(query: str, state: Annotated[RedboxState, InjectedState]) -> dict[str, Any]:
=======
    def _search_wikipedia(query: str, state: Annotated[dict, InjectedState]) -> dict[str, Any]:
>>>>>>> 789bbf6d
        """
        Search Wikipedia for information about the queried entity.
        Useful for when you need to answer general questions about people, places, objects, companies, facts, historical events, or other subjects.
        Input should be a search query.

        Args:
            query (str): The search query string used to find pages.
                This could be a keyword, phrase, or name

        Returns:
            response (str): The content of the relevant Wikipedia page
        """
        response = _wikipedia_wrapper.load(query)
        mapped_documents = [
            Document(
                page_content=doc.page_content,
                metadata=ChunkMetadata(
                    index=i,
<<<<<<< HEAD
                    original_resource_ref=doc.metadata["source"],
                    token_count=len(tokeniser.encode(doc.page_content)),
                    creator_type="Wikipedia",
=======
                    uri=doc.metadata["source"],
                    token_count=len(tokeniser.encode(doc.page_content)),
                    creator_type="wikipedia",
>>>>>>> 789bbf6d
                ).model_dump(),
            )
            for i, doc in enumerate(response)
        ]
        return {"documents": structure_documents_by_group_and_indices(mapped_documents)}

    return _search_wikipedia<|MERGE_RESOLUTION|>--- conflicted
+++ resolved
@@ -11,17 +11,12 @@
 from langchain_community.utilities import WikipediaAPIWrapper
 import tiktoken
 
-<<<<<<< HEAD
 from redbox.models.chain import RedboxState
-from redbox.models.file import ChunkMetadata, ChunkResolution
+from redbox.models.file import ChunkMetadata, ChunkMetadata, ChunkResolution
 from redbox.retriever.queries import (
     add_document_filter_scores_to_query,
     build_document_query,
 )
-=======
-from redbox.models.file import ChunkMetadata, ChunkResolution
-from redbox.retriever.queries import add_document_filter_scores_to_query, build_document_query
->>>>>>> 789bbf6d
 from redbox.retriever.retrievers import query_to_documents
 from redbox.transform import (
     merge_documents,
@@ -144,21 +139,13 @@
 def build_search_wikipedia_tool(number_wikipedia_results=1, max_chars_per_wiki_page=12000) -> Tool:
     """Constructs a tool that searches Wikipedia"""
     _wikipedia_wrapper = WikipediaAPIWrapper(
-<<<<<<< HEAD
         top_k_results=number_wikipedia_results,
         doc_content_chars_max=max_chars_per_wiki_page,
-=======
-        top_k_results=number_wikipedia_results, doc_content_chars_max=max_chars_per_wiki_page
->>>>>>> 789bbf6d
     )
     tokeniser = tiktoken.encoding_for_model("gpt-4o")
 
     @tool
-<<<<<<< HEAD
     def _search_wikipedia(query: str, state: Annotated[RedboxState, InjectedState]) -> dict[str, Any]:
-=======
-    def _search_wikipedia(query: str, state: Annotated[dict, InjectedState]) -> dict[str, Any]:
->>>>>>> 789bbf6d
         """
         Search Wikipedia for information about the queried entity.
         Useful for when you need to answer general questions about people, places, objects, companies, facts, historical events, or other subjects.
@@ -177,15 +164,9 @@
                 page_content=doc.page_content,
                 metadata=ChunkMetadata(
                     index=i,
-<<<<<<< HEAD
-                    original_resource_ref=doc.metadata["source"],
+                    uri=doc.metadata["source"],
                     token_count=len(tokeniser.encode(doc.page_content)),
                     creator_type="Wikipedia",
-=======
-                    uri=doc.metadata["source"],
-                    token_count=len(tokeniser.encode(doc.page_content)),
-                    creator_type="wikipedia",
->>>>>>> 789bbf6d
                 ).model_dump(),
             )
             for i, doc in enumerate(response)
