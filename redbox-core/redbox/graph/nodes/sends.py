--- conflicted
+++ resolved
@@ -15,19 +15,9 @@
 
     def _group_send(state: RedboxState) -> list[Send]:
         group_send_states: list[RedboxState] = [
-<<<<<<< HEAD
-            RedboxState(
-                request=state["request"],
-                text=state.get("text"),
-                documents={group_key: state["documents"][group_key]},
-                tool_calls=state.get("tool_calls"),
-                route_name=state.get("route_name"),
-                metadata=state.get("metadata"),
-=======
             _copy_state(
                 state,
                 documents={document_group_key: document_group},
->>>>>>> ae486966
             )
             for document_group_key, document_group in state["documents"].items()
         ]
@@ -41,19 +31,9 @@
 
     def _chunk_send(state: RedboxState) -> list[Send]:
         chunk_send_states: list[RedboxState] = [
-<<<<<<< HEAD
-            RedboxState(
-                request=state["request"],
-                text=state.get("text"),
-                documents={group_key: {document_key: state["documents"][group_key][document_key]}},
-                tool_calls=state.get("tool_calls"),
-                route_name=state.get("route_name"),
-                metadata=state.get("metadata"),
-=======
             _copy_state(
                 state,
                 documents={document_group_key: {document_key: document}},
->>>>>>> ae486966
             )
             for document_group_key, document_group in state["documents"].items()
             for document_key, document in document_group.items()
@@ -69,13 +49,9 @@
             raise KeyError("No tools in state")
 
         tool_send_states: list[RedboxState] = [
-            RedboxState(
-                request=state["request"],
-                text=state.get("text"),
-                documents=state.get("documents"),
+            _copy_state(
+                state,
                 tool_calls={tool_id: tool_call},
-                route_name=state.get("route_name"),
-                metadata=state.get("metadata"),
             )
             for tool_id, tool_call in state["tool_calls"].items()
         ]
