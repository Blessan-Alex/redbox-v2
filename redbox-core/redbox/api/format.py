import json

from langchain_core.documents.base import Document

from redbox.models.chain import ToolState
from redbox.transform import combine_documents


def format_documents(documents: list[Document]) -> str:
    formatted: list[str] = []
    for d in documents:
        doc_xml = (
            f"<Document>\n"
            f"\t<Filename>{d.metadata.get("file_name", "")}</Filename>\n"
            "\t<Content>\n"
            f"{d.page_content}\n"
            "\t</Content>\n"
            f"</Document>"
        )
        formatted.append(doc_xml)

    return "\n\n".join(formatted)


def reduce_chunks_by_tokens(chunks: list[Document] | None, chunk: Document, max_tokens: int) -> list[Document]:
    if not chunks:
        return [chunk]

    last_chunk = chunks[-1]

    chunk_tokens = chunk.metadata["token_count"]
    last_chunk_tokens = last_chunk.metadata["token_count"]
    if chunk_tokens + last_chunk_tokens <= max_tokens:
        chunks[-1] = combine_documents(last_chunk, chunk)
    else:
        chunks.append(chunk)
    return chunks


def format_toolstate(toolstate: ToolState | None) -> str:
    """Takes a toolstate and transforms it into a structure familiar to an LLM."""
    if not toolstate:
        return ""

    formatted_calls: list[str] = []

<<<<<<< HEAD
    for _, call_info in toolstate.items():
=======
    for call_info in toolstate.values():
>>>>>>> 8eac9784
        tool_call = (
            "<ToolCall>\n"
            f"\t<Name>{call_info['tool']['name']}</Name>\n"
            f"\t<Type>{call_info['tool']['type']}</Type>\n"
            f"\t<Called>{str(call_info['called']).lower()}</Called>\n"
            "\t<Arguments>\n"
            f"{json.dumps(call_info['tool']['args'], indent=2).replace('{', '').replace('}', '').replace('"', '')}\n"
            "\t</Arguments>\n"
            "</ToolCall>"
        )
        formatted_calls.append(tool_call)

    return "\n\n".join(formatted_calls)<|MERGE_RESOLUTION|>--- conflicted
+++ resolved
@@ -44,11 +44,7 @@
 
     formatted_calls: list[str] = []
 
-<<<<<<< HEAD
-    for _, call_info in toolstate.items():
-=======
     for call_info in toolstate.values():
->>>>>>> 8eac9784
         tool_call = (
             "<ToolCall>\n"
             f"\t<Name>{call_info['tool']['name']}</Name>\n"
