from functools import partial
from typing import Any, Callable, Sequence

from elasticsearch import Elasticsearch
from elasticsearch.helpers import scan
from kneed import KneeLocator
from langchain_core.callbacks import CallbackManagerForRetrieverRun
from langchain_core.documents import Document
from langchain_core.embeddings.embeddings import Embeddings
from langchain_core.retrievers import BaseRetriever
from langchain_elasticsearch.retrievers import ElasticsearchRetriever

from redbox.models.chain import RedboxState
from redbox.models.file import ChunkResolution
from redbox.retriever.queries import add_document_filter_scores_to_query, build_document_query, get_all, get_metadata
from redbox.transform import merge_documents, sort_documents


def hit_to_doc(hit: dict[str, Any]) -> Document:
    """
    Backwards compatibility for Chunks and Documents.

    Chunks has two metadata fields in top-level: index and file_name. This moves them.
    """
    source = hit["_source"]
    c_meta = {
        "index": source.get("index"),
<<<<<<< HEAD
        "original_resource_ref": source["metadata"].get(
            "original_resource_ref", source["metadata"].get("file_name")
=======
        "uri": source["metadata"].get(
            "uri", source["metadata"].get("file_name")
>>>>>>> 789bbf6d
        ),  # Handle mapping previously ingested documents
        "score": hit["_score"],
        "uuid": hit["_id"],
    }
    return Document(
        page_content=source.get("text", ""),
        metadata={k: v for k, v in c_meta.items() if v is not None} | source["metadata"],
    )


def query_to_documents(es_client: Elasticsearch, index_name: str, query: dict[str, Any]) -> list[Document]:
    """Runs an Elasticsearch query and returns Documents."""
    response = es_client.search(index=index_name, body=query)
    return [hit_to_doc(hit) for hit in response["hits"]["hits"]]


def filter_by_elbow(
    enabled: bool = True, sensitivity: float = 1, score_scaling_factor: float = 100
) -> Callable[[list[Document]], list[Document]]:
    """Filters a list of documents by the elbow point on the curve of their scores.

    Args:
        enabled (bool, optional): Whether to enable the filter. Defaults to True.
    Returns:
        callable: A function that takes a list of documents and returns a list of documents.
    """

    def _filter_by_elbow(docs: list[Document]) -> list[Document]:
        # If enabled, return only the documents up to the elbow point
        if enabled:
            if len(docs) == 0:
                return docs

            # *scaling because algorithm performs poorly on changes of ~1.0
            try:
                scores = [doc.metadata["score"] * score_scaling_factor for doc in docs]
            except AttributeError as exc:
                raise exc

            rank = range(len(scores))

            # Convex curve, decreasing direction as scores descend in a pareto-like fashion
            kn = KneeLocator(rank, scores, S=sensitivity, curve="convex", direction="decreasing")
            return docs[: kn.elbow]
        else:
            return docs

    return _filter_by_elbow


class ParameterisedElasticsearchRetriever(BaseRetriever):
    """A modified ElasticsearchRetriever that allows configuration from RedboxState."""

    es_client: Elasticsearch
    index_name: str | Sequence[str]
    embedding_model: Embeddings
    embedding_field_name: str = "embedding"
    chunk_resolution: ChunkResolution = ChunkResolution.normal

    def _get_relevant_documents(
        self, query: RedboxState, *, run_manager: CallbackManagerForRetrieverRun
    ) -> list[Document]:
        query_text = query["text"]
        query_vector = self.embedding_model.embed_query(query_text)
        selected_files = query["request"].s3_keys
        permitted_files = query["request"].permitted_s3_keys
        ai_settings = query["request"].ai_settings

        # Initial pass
        initial_query = build_document_query(
            query=query_text,
            query_vector=query_vector,
            selected_files=selected_files,
            permitted_files=permitted_files,
            embedding_field_name=self.embedding_field_name,
            chunk_resolution=self.chunk_resolution,
            ai_settings=ai_settings,
        )
        initial_documents = query_to_documents(
            es_client=self.es_client, index_name=self.index_name, query=initial_query
        )

        # Handle nothing found (as when no files are permitted)
        if not initial_documents:
            return []

        # Adjacent documents
        with_adjacent_query = add_document_filter_scores_to_query(
            elasticsearch_query=initial_query,
            ai_settings=ai_settings,
            centres=initial_documents,
        )
        adjacent_boosted = query_to_documents(
            es_client=self.es_client, index_name=self.index_name, query=with_adjacent_query
        )

        # Merge, sort, return
        merged_documents = merge_documents(initial=initial_documents, adjacent=adjacent_boosted)
        return sort_documents(documents=merged_documents)


class AllElasticsearchRetriever(ElasticsearchRetriever):
    """A modified ElasticsearchRetriever that allows retrieving whole documents."""

    chunk_resolution: ChunkResolution = ChunkResolution.largest

    def __init__(self, **kwargs: Any) -> None:
        # Hack to pass validation before overwrite
        # Partly necessary due to how .with_config() interacts with a retriever
        kwargs["body_func"] = get_all
        kwargs["document_mapper"] = hit_to_doc
        super().__init__(**kwargs)
        self.body_func = partial(get_all, self.chunk_resolution)

    def _get_relevant_documents(
        self, query: RedboxState, *, run_manager: CallbackManagerForRetrieverRun
    ) -> list[Document]:  # noqa:ARG002
        if not self.es_client or not self.document_mapper:
            msg = "faulty configuration"
            raise ValueError(msg)  # should not happen

        body = self.body_func(query)  # type: ignore

        results = [
            self.document_mapper(hit)
            for hit in scan(client=self.es_client, index=self.index_name, query=body, source=True)
        ]

        return sorted(results, key=lambda result: result.metadata["index"])


class MetadataRetriever(ElasticsearchRetriever):
    """A modified ElasticsearchRetriever that retrieves query metadata without any content"""

    chunk_resolution: ChunkResolution = ChunkResolution.largest

    def __init__(self, **kwargs: Any) -> None:
        # Hack to pass validation before overwrite
        # Partly necessary due to how .with_config() interacts with a retriever
        kwargs["body_func"] = get_metadata
        kwargs["document_mapper"] = hit_to_doc
        super().__init__(**kwargs)
        self.body_func = partial(get_metadata, self.chunk_resolution)

    def _get_relevant_documents(
        self, query: RedboxState, *, run_manager: CallbackManagerForRetrieverRun
    ) -> list[Document]:  # noqa:ARG002
        if not self.es_client or not self.document_mapper:
            msg = "faulty configuration"
            raise ValueError(msg)  # should not happen

        body = self.body_func(query)  # type: ignore

        results = [
            self.document_mapper(hit)
            for hit in scan(client=self.es_client, index=self.index_name, query=body, source=True)
        ]

        return sorted(results, key=lambda result: result.metadata["index"])<|MERGE_RESOLUTION|>--- conflicted
+++ resolved
@@ -25,13 +25,8 @@
     source = hit["_source"]
     c_meta = {
         "index": source.get("index"),
-<<<<<<< HEAD
-        "original_resource_ref": source["metadata"].get(
-            "original_resource_ref", source["metadata"].get("file_name")
-=======
         "uri": source["metadata"].get(
             "uri", source["metadata"].get("file_name")
->>>>>>> 789bbf6d
         ),  # Handle mapping previously ingested documents
         "score": hit["_score"],
         "uuid": hit["_id"],
