--- conflicted
+++ resolved
@@ -248,11 +248,7 @@
                 page_content=raw_chunk["text"],
                 metadata=UploadedFileMetadata(
                     index=i,
-<<<<<<< HEAD
-                    original_resource_ref=raw_chunk["metadata"].get("filename"),
-=======
                     uri=raw_chunk["metadata"].get("filename"),
->>>>>>> 789bbf6d
                     page_number=raw_chunk["metadata"].get("page_number"),
                     created_datetime=datetime.now(UTC),
                     token_count=len(encoding.encode(raw_chunk["text"])),
