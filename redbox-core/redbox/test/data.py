--- conflicted
+++ resolved
@@ -1,12 +1,8 @@
 import datetime
 import logging
 from collections.abc import Callable
-<<<<<<< HEAD
+from pathlib import Path
 from typing import Any, Generator, Sequence
-=======
-from pathlib import Path
-from typing import Generator
->>>>>>> 1063ed3e
 from uuid import uuid4
 
 from langchain_core.documents import Document
@@ -164,8 +160,10 @@
 
 
 def mock_metadata_retriever(docs: list[Document]) -> FakeRetriever:
-<<<<<<< HEAD
-    metadata_only_docs = [Document(page_content="", metadata={**doc.metadata, "embedding": None}) for doc in docs]
+    metadata_only_docs = [
+        Document(page_content="", metadata={**doc.metadata, "embedding": None})
+        for doc in docs
+    ]
     return FakeRetriever(docs=metadata_only_docs)
 
 
@@ -185,11 +183,4 @@
     ) -> "GenericFakeChatModelWithTools":
         """Bind tool-like objects to this chat model."""
         self.tools = tools
-        return self
-=======
-    metadata_only_docs = [
-        Document(page_content="", metadata={**doc.metadata, "embedding": None})
-        for doc in docs
-    ]
-    return FakeRetriever(docs=metadata_only_docs)
->>>>>>> 1063ed3e
+        return self