from collections.abc import Callable
from dataclasses import dataclass, field
import datetime
import logging
from typing import Generator

from langchain_core.documents import Document
from langchain_core.retrievers import BaseRetriever

from redbox.models.chain import RedboxQuery
from redbox.models.chat import ChatRoute
from redbox.models.file import ChunkMetadata, ChunkResolution
from redbox.models.graph import RedboxActivityEvent

log = logging.getLogger()


def generate_docs(
    s3_key: str = "test_data.pdf",
    page_numbers: list[int] = [1, 2, 3, 4],
    total_tokens=6000,
    number_of_docs: int = 10,
    chunk_resolution=ChunkResolution.normal,
) -> Generator[Document, None, None]:
    for i in range(number_of_docs):
        yield Document(
            page_content=f"Document {i} text",
            metadata=ChunkMetadata(
                index=i,
                file_name=s3_key,
                page_number=page_numbers[int(i / number_of_docs) * len(page_numbers)],
                created_datetime=datetime.datetime.now(datetime.UTC),
                token_count=int(total_tokens / number_of_docs),
                chunk_resolution=chunk_resolution,
            ).model_dump(),
        )


@dataclass
class RedboxTestData:
    number_of_docs: int
    tokens_in_all_docs: int
    chunk_resolution: ChunkResolution = ChunkResolution.largest
    expected_llm_response: list[str] = field(default_factory=list)
    expected_route: ChatRoute | None = None
<<<<<<< HEAD
    expected_activity_events: Callable[[list[RedboxActivityEvent]], bool] = field(
        default=lambda _: True
    )  # Function to check activity events are as expected
=======
    s3_keys: str | None = None
>>>>>>> 2492db17


class RedboxChatTestCase:
    def __init__(
        self,
        test_id: str,
        query: RedboxQuery,
        test_data: RedboxTestData,
    ):
        # Use separate file_uuids if specified else match the query
        all_s3_keys = test_data.s3_keys if test_data.s3_keys else query.s3_keys

        if (
            test_data.expected_llm_response is not None
            and len(test_data.expected_llm_response) < test_data.number_of_docs
        ):
            log.warning(
                "Number of configured LLM responses might be less than number of docs. For Map-Reduce actions this will give a Generator Error!"
            )

        file_generators = [
            generate_docs(
                s3_key=s3_key,
                total_tokens=int(test_data.tokens_in_all_docs / len(all_s3_keys)),
                number_of_docs=int(test_data.number_of_docs / len(all_s3_keys)),
                chunk_resolution=test_data.chunk_resolution,
            )
            for s3_key in all_s3_keys
        ]
        self.query = query
        self.docs = [doc for generator in file_generators for doc in generator]
        self.test_data = test_data
        self.test_id = test_id

    def get_docs_matching_query(self) -> list[Document]:
        return [
            doc
            for doc in self.docs
            if doc.metadata["file_name"] in set(self.query.s3_keys) & set(self.query.permitted_s3_keys)
        ]

    def get_all_permitted_docs(self) -> list[Document]:
        return [doc for doc in self.docs if doc.metadata["file_name"] in set(self.query.permitted_s3_keys)]


def generate_test_cases(query: RedboxQuery, test_data: list[RedboxTestData], test_id: str) -> list[RedboxChatTestCase]:
    return [
        RedboxChatTestCase(test_id=f"{test_id}-{i}", query=query, test_data=data) for i, data in enumerate(test_data)
    ]


class FakeRetriever(BaseRetriever):
    docs: list[Document]

    def _get_relevant_documents(self, query: str) -> list[Document]:
        return self.docs

    async def _aget_relevant_documents(self, query: str) -> list[Document]:
        return self.docs


def mock_all_chunks_retriever(docs: list[Document]) -> FakeRetriever:
    return FakeRetriever(docs=docs)


def mock_parameterised_retriever(docs: list[Document]) -> FakeRetriever:
    return FakeRetriever(docs=docs)


def mock_metadata_retriever(docs: list[Document]) -> FakeRetriever:
    metadata_only_docs = [Document(page_content="", metadata={**doc.metadata, "embedding": None}) for doc in docs]
    return FakeRetriever(docs=metadata_only_docs)<|MERGE_RESOLUTION|>--- conflicted
+++ resolved
@@ -43,13 +43,10 @@
     chunk_resolution: ChunkResolution = ChunkResolution.largest
     expected_llm_response: list[str] = field(default_factory=list)
     expected_route: ChatRoute | None = None
-<<<<<<< HEAD
     expected_activity_events: Callable[[list[RedboxActivityEvent]], bool] = field(
         default=lambda _: True
     )  # Function to check activity events are as expected
-=======
     s3_keys: str | None = None
->>>>>>> 2492db17
 
 
 class RedboxChatTestCase:
